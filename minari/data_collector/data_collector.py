--- conflicted
+++ resolved
@@ -229,17 +229,12 @@
         # Get initial observation from previous episode if reset has not been called after termination or truncation
         # This may happen if the step_data_callback truncates or terminates the episode under certain conditions.
         if self._new_episode and not self._reset_called:
-<<<<<<< HEAD
             self._buffer[-1]["observations"] = [self._previous_eps_final_obs]
             if self._record_infos:
                 self._buffer[-1]["infos"] = self._add_to_episode_buffer(
                     {}, self._previous_eps_final_info
                 )
-=======
-            self._buffer[-1] = self._add_to_episode_buffer(
-                {}, {"observations": self._previous_eps_final_obs}
-            )
->>>>>>> 3579ad5e
+
             self._new_episode = False
 
         # add step data to last episode buffer
