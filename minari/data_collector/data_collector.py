from __future__ import annotations

import os
import shutil
import tempfile
from collections import OrderedDict
from typing import Any, Dict, List, Optional, SupportsFloat, Type, Union

import gymnasium as gym
import h5py
import numpy as np
from gymnasium.core import ActType, ObsType

from minari.data_collector.callbacks import (
    STEP_DATA_KEYS,
    EpisodeMetadataCallback,
    StepData,
    StepDataCallback,
)
from minari.serialization import serialize_space


EpisodeBuffer = Dict[str, Any]  # TODO: narrow this down


class DataCollectorV0(gym.Wrapper):
    r"""Gymnasium environment wrapper that collects step data.

    This wrapper is meant to work as a temporary buffer of the environment data before creating a Minari dataset. The creation of the buffers
    that will be convert to a Minari dataset is agnostic to the user:

    .. code::

        import minari
        import gymnasium as gym

        env = minari.DataCollectorV0(gym.make('EnvID'))

        env.reset()

        for _ in range(num_steps):
            action = env.action_space.sample()
            obs, rew, terminated, truncated, info = env.step()

            if terminated or truncated:
                env.reset()

        dataset = minari.create_dataset_from_collector_env(dataset_id="env_name-dataset_name-v(version)", collector_env=env, **kwargs)

    Some of the characteristics of this wrapper:

        * The step data is stored per episode in dictionaries. This dictionaries are then stored in-memory in a global list buffer. The
          episode dictionaries contain items with list buffers as values for the main episode step datasets `observations`, `actions`,
          `terminations`, and `truncations`, the `infos` key can be a list or another nested dictionary with extra datasets. Separate data
          keys can be added by passing a custom `StepDataCallback` to the wrapper. When creating the HDF5 file the list values in the episode
          dictionary will be stored as datasets and the nested dictionaries will generate a new HDF5 group.

        * A new episode dictionary buffer is created if the env.step(action) call returns `truncated` or `terminated`, or if the environment calls
          env.reset(). If calling reset and the previous episode was not `truncated` or `terminated`, this will automatically be `truncated`.

        * To perform caching the user can set the `max_buffer_steps` or `max_buffer_episodes` before saving the in-memory buffers to a temporary HDF5
          file in disk. If non of `max_buffer_steps` or `max_buffer_episodes` are set, the data will move from in-memory to a permanent location only
          when the Minari dataset is created. To move all the stored data to a permanent location use DataCollectorV0.save_to_disK(path_to_permanent_location).
    """

    def __init__(
        self,
        env: gym.Env,
        step_data_callback: Type[StepDataCallback] = StepDataCallback,
        episode_metadata_callback: Type[
            EpisodeMetadataCallback
        ] = EpisodeMetadataCallback,
        record_infos: bool = False,
        max_buffer_steps: Optional[int] = None,
        max_buffer_episodes: Optional[int] = None,
        observation_space=None,
        action_space=None,
    ):
        """Initialize the data colletor attributes and create the temporary directory for caching.

        Args:
            env (gym.Env): Gymnasium environment
            step_data_callback (type[StepDataCallback], optional): Callback class to edit/update step databefore storing to buffer. Defaults to StepDataCallback.
            episode_metadata_callback (type[EpisodeMetadataCallback], optional): Callback class to add custom metadata to episode group in HDF5 file. Defaults to EpisodeMetadataCallback.
            record_infos (bool, optional): If True record the info return key of each step. Defaults to False.
            max_buffer_steps (Optional[int], optional): number of steps saved in-memory buffers before dumping to HDF5 file in disk. Defaults to None.
            max_buffer_episodes (Optional[int], optional): number of episodes saved in-memory buffers before dumping to HDF5 file in disk. Defaults to None.

        Raises:
            ValueError: `max_buffer_steps` and `max_buffer_episodes` can't be passed at the same time
        """
        super().__init__(env)
        self._step_data_callback = step_data_callback()

        if observation_space is None:
            observation_space = self.env.observation_space
        self.dataset_observation_space = observation_space

        if action_space is None:
            action_space = self.env.action_space
        self.dataset_action_space = action_space

        self._episode_metadata_callback = episode_metadata_callback()
        self._record_infos = record_infos

        if max_buffer_steps is not None and max_buffer_episodes is not None:
            raise ValueError("Choose step or episode scheduler not both")

        self.max_buffer_episodes = max_buffer_episodes
        self.max_buffer_steps = max_buffer_steps

<<<<<<< HEAD
        # Initialize empty buffer
        self._buffer: List[EpisodeBuffer] = [{key: [] for key in STEP_DATA_KEYS}]
=======
        # Initialzie empty buffer
        self._buffer: List[EpisodeBuffer] = [{}]
>>>>>>> 3579ad5e

        self._current_seed: Union[int, str] = str(None)
        self._new_episode = False

        self._step_id = 0

        # get path to minari datasets directory
        self.datasets_path = os.environ.get("MINARI_DATASETS_PATH")
        if self.datasets_path is None:
            self.datasets_path = os.path.join(
                os.path.expanduser("~"), ".minari", "datasets"
            )
        # create local directory if it doesn't exist
        if not os.path.exists(self.datasets_path):
            os.makedirs(self.datasets_path)

        self._tmp_dir = tempfile.TemporaryDirectory(dir=self.datasets_path)
        self._tmp_f = h5py.File(
            os.path.join(self._tmp_dir.name, "tmp_dataset.hdf5"), "a", track_order=True
        )  # track insertion order of groups ('episodes_i')

<<<<<<< HEAD
        assert self.env.spec is not None, "Environment must have a spec in `env.spec`"
=======
        assert self.env.spec is not None, "Env Spec is None"
>>>>>>> 3579ad5e
        self._tmp_f.attrs["env_spec"] = self.env.spec.to_json()

        self._new_episode = False
        self._reset_called = False

        # Initialize first episode group in temporary hdf5 file
        self._episode_id = 0
        self._eps_group: h5py.Group = self._tmp_f.create_group("episode_0")
        self._eps_group.attrs["id"] = 0

        self._last_episode_group_term_or_trunc = False
        self._last_episode_n_steps = 0

<<<<<<< HEAD
=======
    def _add_to_episode_buffer(
        self,
        episode_buffer: EpisodeBuffer,
        step_data: Union[StepData, Dict[str, StepData]],
    ) -> EpisodeBuffer:
        """Add step data dictionary to episode buffer.

        Args:
            episode_buffer (Dict): dictionary episode buffer
            step_data (Dict): dictionary with data for a single step

        Returns:
            Dict: new dictionary episode buffer with added values from step_data
        """
        for key, value in step_data.items():
            if (not self._record_infos and key == "infos") or (value is None):
                # if the step data comes from a reset call: skip actions, rewards,
                # terminations, and truncations their values are set to None in the StepDataCallback
                continue

            if key not in episode_buffer:
                if isinstance(value, dict):
                    episode_buffer[key] = self._add_to_episode_buffer({}, value)
                else:
                    episode_buffer[key] = [value]
            else:
                if isinstance(value, dict):
                    assert isinstance(
                        episode_buffer[key], dict
                    ), f"Element to be inserted is type 'dict', but buffer accepts type {type(episode_buffer[key])}"
                    episode_buffer[key] = self._add_to_episode_buffer(
                        episode_buffer[key], value
                    )
                else:
                    assert isinstance(
                        episode_buffer[key], list
                    ), f"Element to be inserted is type 'list', but buffer accepts type {type(episode_buffer[key])}"
                    episode_buffer[key].append(value)

        return episode_buffer

>>>>>>> 3579ad5e
    def step(
        self, action: ActType
    ) -> tuple[ObsType, SupportsFloat, bool, bool, dict[str, Any]]:
        """Gymnasium step method."""
        obs, rew, terminated, truncated, info = self.env.step(action)

        # add/edit data from step and convert to dictionary step data
        step_data = self._step_data_callback(
            env=self,
            obs=obs,
            info=info,
            action=action,
            rew=rew,
            terminated=terminated,
            truncated=truncated,
        )

        # Force step data dictionary to include keys corresponding to Gymnasium step returns:
        # actions, observations, rewards, terminations, truncations, and infos
        assert STEP_DATA_KEYS.issubset(
            step_data.keys()
        ), "One or more required keys is missing from 'step-data'."
        # Check that the saved observation and action belong to the dataset's observation/action spaces
        assert self.dataset_observation_space.contains(
            step_data["observations"]
        ), "Observations are not in observation space."
        assert self.dataset_action_space.contains(
            step_data["actions"]
        ), "Actions are not in action space."

        self._step_id += 1

        clear_buffers = False
        # check if buffer needs to be cleared to temp file due to maximum step scheduler
        if self.max_buffer_steps is not None:
            clear_buffers = (
                self._step_id % self.max_buffer_steps == 0 and self._step_id != 0
            )

        # Get initial observation from previous episode if reset has not been called after termination or truncation
        # This may happen if the step_data_callback truncates or terminates the episode under certain conditions.
        if self._new_episode and not self._reset_called:
            self._buffer[-1] = self._add_to_episode_buffer(
                {}, {"observations": self._previous_eps_final_obs}
            )
            self._new_episode = False

        # add step data to last episode buffer
        self._buffer[-1] = add_to_episode_buffer(
            self._buffer[-1], step_data, record_infos=self._record_infos
        )

        if step_data["terminations"] or step_data["truncations"]:
            self._previous_eps_final_obs = step_data["observations"]
            self._reset_called = False
            self._new_episode = True
            self._buffer[-1]["seed"] = self._current_seed  # type: ignore
            # Only check episode scheduler to save in-memory data to temp HDF5 file when episode is done
            if self.max_buffer_episodes is not None:
                clear_buffers = (self._episode_id + 1) % self.max_buffer_episodes == 0

        if clear_buffers:
            self.clear_buffer_to_tmp_file()

        # add new episode buffer to global buffer when episode finishes with truncation or termination
        if clear_buffers or step_data["terminations"] or step_data["truncations"]:
            self._buffer.append({})

        # Increase episode count when step is term/trunc and only after clearing buffers to tmp file
        if step_data["terminations"] or step_data["truncations"]:
            # New episode
            self._episode_id += 1

        return obs, rew, terminated, truncated, info

    def reset(
        self,
        *,
        seed: int | None = None,
        options: dict[str, Any] | None = None,
    ) -> tuple[ObsType, dict[str, Any]]:
        """Gymnasium environment reset."""
        obs, info = self.env.reset(seed=seed, options=options)
        step_data = self._step_data_callback(env=self, obs=obs, info=info)

        assert STEP_DATA_KEYS.issubset(
            step_data.keys()
        ), "One or more required keys is missing from 'step-data'"

        # If last episode in global buffer has saved steps, we need to check if it was truncated or terminated
        # If the last element in the buffer is not an empty dictionary, then we need to auto-truncate the episode.
        if self._buffer[-1]:
            if (
                not self._buffer[-1]["terminations"][-1]
                and not self._buffer[-1]["truncations"][-1]
            ):
                self._buffer[-1]["truncations"][-1] = True
                self._buffer[-1]["seed"] = self._current_seed  # type: ignore

                # New episode
                self._episode_id += 1

                if (
                    self.max_buffer_episodes is not None
                    and self._episode_id % self.max_buffer_episodes == 0
                ):
                    self.clear_buffer_to_tmp_file()

                # add new episode buffer
                self._buffer.append({})
        else:
            # In the case that the past episode is already stored in the tmp hdf5 file because of caching,
            # we need to check if it was truncated or terminated, if not then auto-truncate
            if (
                len(self._buffer) == 1
                and not self._last_episode_group_term_or_trunc
                and self._episode_id != 0
            ):
                self._eps_group["truncations"][-1] = True
                self._last_episode_group_term_or_trunc = True
                self._eps_group.attrs["seed"] = self._current_seed

                # New episode
                self._episode_id += 1

                # Compute metadata, use episode dataset in hdf5 file
                self._episode_metadata_callback(self._eps_group)

        self._buffer[-1] = add_to_episode_buffer(
            self._buffer[-1], step_data, record_infos=self._record_infos
        )

        if seed is None:
            self._current_seed = str(None)
        else:
            self._current_seed = seed

        self._reset_called = True

        return obs, info

    def clear_buffer_to_tmp_file(self, truncate_last_episode: bool = False):
        """Save the global buffer in-memory to a temporary HDF5 file in disk.

        Args:
            truncate_last_episode (bool, optional): If True the last episode from the buffer will be truncated before saving to disk. Defaults to False.
        """
<<<<<<< HEAD
=======

        def clear_buffer(dictionary_buffer: EpisodeBuffer, episode_group: h5py.Group):
            """Inner function to recursively save the nested data dictionaries in an episode buffer.

            Args:
                dictionary_buffer (EpisodeBuffer): ditionary with keys to store as independent HDF5 datasets if the value is a list buffer
                or create another group if value is a dictionary.
                episode_group (h5py.Group): HDF5 group to store the datasets from the dictionary_buffer.
            """
            for key, data in dictionary_buffer.items():
                if isinstance(data, dict):

                    if key in episode_group:
                        eps_group_to_clear = episode_group[key]
                    else:
                        eps_group_to_clear = episode_group.create_group(key)
                    clear_buffer(data, eps_group_to_clear)
                elif all([isinstance(entry, tuple) for entry in data]):
                    # we have a list of tuples, so we need to act appropriately
                    dict_data = {
                        f"_index_{str(i)}": [entry[i] for entry in data]
                        for i, _ in enumerate(data[0])
                    }
                    if key in episode_group:
                        eps_group_to_clear = episode_group[key]
                    else:
                        eps_group_to_clear = episode_group.create_group(key)
                    clear_buffer(dict_data, eps_group_to_clear)
                elif all([isinstance(entry, OrderedDict) for entry in data]):

                    # we have a list of OrderedDicts, so we need to act appropriately
                    dict_data = {
                        key: [entry[key] for entry in data]
                        for key, value in data[0].items()
                    }

                    if key in episode_group:
                        eps_group_to_clear = episode_group[key]
                    else:
                        eps_group_to_clear = episode_group.create_group(key)
                    clear_buffer(dict_data, eps_group_to_clear)
                else:
                    # convert data to numpy
                    np_data = np.asarray(data)
                    assert np.all(
                        np.logical_not(np.isnan(np_data))
                    ), "Nan found after cast to nump array, check the type of 'data'."

                    # Check if last episode group is terminated or truncated
                    if (
                        not self._last_episode_group_term_or_trunc
                        and key in episode_group
                    ):
                        # Append to last episode group datasets
                        if key not in STEP_DATA_KEYS and key != "infos":
                            # check current dataset size directly from hdf5 since
                            # non step data (actions, obs, rew, term, trunc) may not be
                            # added in a per-step/sequential basis, including "infos"
                            current_dataset_shape = episode_group[key].shape[0]
                        else:
                            current_dataset_shape = self._last_episode_n_steps
                            if key == "observations":
                                current_dataset_shape += (
                                    1  # include initial observation
                                )
                        episode_group[key].resize(
                            current_dataset_shape + len(data), axis=0
                        )
                        episode_group[key][-len(data) :] = np_data
                    else:
                        if not current_episode_group_term_or_trunc:
                            # Create resizable datasets
                            episode_group.create_dataset(
                                key,
                                data=np_data,
                                maxshape=(None,) + np_data.shape[1:],
                                chunks=True,
                            )
                        else:
                            # Dump everything to episode group
                            episode_group.create_dataset(key, data=np_data, chunks=True)

>>>>>>> 3579ad5e
        for i, eps_buff in enumerate(self._buffer):
            # Make sure that the episode has stepped, by checking if the 'actions' key has been added to the episode buffer.
            if "actions" not in eps_buff:
                continue

            current_episode_group_term_or_trunc = (
                eps_buff["terminations"][-1] or eps_buff["truncations"][-1]
            )

            # Check if last episode group is terminated or truncated
            if self._last_episode_group_term_or_trunc:
                # Add new episode group
                current_episode_id = self._episode_id + i + 1 - len(self._buffer)
                self._eps_group = self._tmp_f.create_group(
                    f"episode_{current_episode_id}"
                )
                self._eps_group.attrs["id"] = current_episode_id

            if current_episode_group_term_or_trunc:
                # Add seed to episode metadata if the current episode has finished
                # Remove seed key from episode buffer before storing datasets to file
                self._eps_group.attrs["seed"] = eps_buff.pop("seed")
            clear_buffer(
                eps_buff,
                self._eps_group,
                self._last_episode_n_steps,
                self._last_episode_group_term_or_trunc,
                current_episode_group_term_or_trunc,
            )

            if not self._last_episode_group_term_or_trunc:
                self._last_episode_n_steps += len(eps_buff["actions"])
            else:
                self._last_episode_n_steps = len(eps_buff["actions"])

            if current_episode_group_term_or_trunc:
                # Compute metadata, use episode dataset in hdf5 file
                self._episode_metadata_callback(self._eps_group)

            self._last_episode_group_term_or_trunc = current_episode_group_term_or_trunc

        if not self._last_episode_group_term_or_trunc and truncate_last_episode:
            self._eps_group["truncations"][-1] = True
            self._last_episode_group_term_or_trunc = True
            self._eps_group.attrs["seed"] = self._current_seed

            # New episode
            self._episode_id += 1

            # Compute metadata, use episode dataset in hdf5 file
            self._episode_metadata_callback(self._eps_group)

        # Clear in-memory buffers
        self._buffer.clear()

    def save_to_disk(self, path: str, dataset_metadata: Optional[Dict] = None):
        """Save all in-memory buffer data and move temporary HDF5 file to a permanent location in disk.

        Args:
            path (str): path to store permanent HDF5, i.e: '/home/foo/datasets/data.hdf5'
            dataset_metadata (Dict, optional): additional metadata to add to HDF5 dataset file as attributes. Defaults to {}.
        """
        if dataset_metadata is None:
            dataset_metadata = {}

        # Dump everything in memory buffers to tmp_dataset.hdf5 and truncate last episode
        self.clear_buffer_to_tmp_file(truncate_last_episode=True)

        for key, value in dataset_metadata.items():
            self._tmp_f.attrs[key] = value

        assert (
            "observation_space" not in dataset_metadata.keys()
        ), "'observation_space' is not allowed as an optional key."
        assert (
            "action_space" not in dataset_metadata.keys()
        ), "'action_space' is not allowed as an optional key."

        action_space_str = serialize_space(self.dataset_action_space)
        observation_space_str = serialize_space(self.dataset_observation_space)

        self._tmp_f.attrs["action_space"] = action_space_str
        self._tmp_f.attrs["observation_space"] = observation_space_str

        self._buffer.append({})

        # Reset episode count
        self._episode_id = 0

        self._tmp_f.attrs["total_episodes"] = len(self._tmp_f.keys())
        self._tmp_f.attrs["total_steps"] = sum(
            [
                episode_group.attrs["total_steps"]
                for episode_group in self._tmp_f.values()
            ]
        )

        # Close tmp_dataset.hdf5
        self._tmp_f.close()

        # Move tmp_dataset.hdf5 to specified directory
        shutil.move(os.path.join(self._tmp_dir.name, "tmp_dataset.hdf5"), path)

        self._tmp_f = h5py.File(
            os.path.join(self._tmp_dir.name, "tmp_dataset.hdf5"), "a", track_order=True
        )

    def close(self):
        """Close the Gymnasium environment.

        Clear buffer and close temporary directory.
        """
        super().close()

        # Clear buffer
        self._buffer.clear()

        # Close tmp_dataset.hdf5
        self._tmp_f.close()
        shutil.rmtree(self._tmp_dir.name)


def clear_buffer(
    dictionary_buffer: EpisodeBuffer,
    episode_group: h5py.Group,
    last_episode_n_steps: int,
    last_episode_group_term_or_trunc: bool,
    current_episode_group_term_or_trunc: bool,
):
    """Function to recursively save the nested data dictionaries in an episode buffer.

    Args:
        dictionary_buffer (EpisodeBuffer): ditionary with keys to store as independent HDF5 datasets if the value is a list buffer
        or create another group if value is a dictionary.
        episode_group (h5py.Group): HDF5 group to store the datasets from the dictionary_buffer.
        last_episode_n_steps (int): number of steps in the last episode group.
        last_episode_group_term_or_trunc (bool): whether the last episode group is terminated or truncated.
        current_episode_group_term_or_trunc (bool): whether the current episode group is terminated or truncated.
    """
    for key, data in dictionary_buffer.items():
        if isinstance(data, dict):

            if key in episode_group:
                eps_group_to_clear = episode_group[key]
            else:
                eps_group_to_clear = episode_group.create_group(key)
            clear_buffer(
                data,
                eps_group_to_clear,
                last_episode_n_steps,
                last_episode_group_term_or_trunc,
                current_episode_group_term_or_trunc,
            )
        elif all([isinstance(entry, tuple) for entry in data]):
            # we have a list of tuples, so we need to act appropriately
            dict_data = {
                f"_index_{str(i)}": [entry[i] for entry in data]
                for i, _ in enumerate(data[0])
            }
            if key in episode_group:
                eps_group_to_clear = episode_group[key]
            else:
                eps_group_to_clear = episode_group.create_group(key)
            clear_buffer(
                dict_data,
                eps_group_to_clear,
                last_episode_n_steps,
                last_episode_group_term_or_trunc,
                current_episode_group_term_or_trunc,
            )
        elif all([isinstance(entry, OrderedDict) for entry in data]):

            # we have a list of OrderedDicts, so we need to act appropriately
            dict_data = {
                key: [entry[key] for entry in data] for key, value in data[0].items()
            }

            if key in episode_group:
                eps_group_to_clear = episode_group[key]
            else:
                eps_group_to_clear = episode_group.create_group(key)
            clear_buffer(
                dict_data,
                eps_group_to_clear,
                last_episode_n_steps,
                last_episode_group_term_or_trunc,
                current_episode_group_term_or_trunc,
            )
        else:
            # convert data to numpy
            np_data = np.asarray(data)
            assert np.all(
                np.logical_not(np.isnan(np_data))
            ), "Nan found after cast to nump array, check the type of 'data'."

            # Check if last episode group is terminated or truncated
            if not last_episode_group_term_or_trunc and key in episode_group:
                # Append to last episode group datasets
                if key not in STEP_DATA_KEYS and key != "infos":
                    # check current dataset size directly from hdf5 since
                    # non step data (actions, obs, rew, term, trunc) may not be
                    # added in a per-step/sequential basis, including "infos"
                    current_dataset_shape = episode_group[key].shape[0]
                else:
                    current_dataset_shape = last_episode_n_steps
                    if key == "observations":
                        current_dataset_shape += 1  # include initial observation
                episode_group[key].resize(current_dataset_shape + len(data), axis=0)
                episode_group[key][-len(data) :] = np_data
            else:
                if not current_episode_group_term_or_trunc:
                    # Create resizable datasets
                    episode_group.create_dataset(
                        key,
                        data=np_data,
                        maxshape=(None,) + np_data.shape[1:],
                        chunks=True,
                    )
                else:
                    # Dump everything to episode group
                    episode_group.create_dataset(key, data=np_data, chunks=True)


def add_to_episode_buffer(
    episode_buffer: EpisodeBuffer,
    step_data: Union[StepData, Dict[str, StepData]],
    record_infos: bool,
) -> EpisodeBuffer:
    """Add step data dictionary to episode buffer.

    Args:
        episode_buffer (Dict): dictionary episode buffer
        step_data (Dict): dictionary with data for a single step
        record_infos (bool): whether to record infos in the episode buffer

    Returns:
        Dict: new dictionary episode buffer with added values from step_data
    """
    for key, value in step_data.items():
        if (not record_infos and key == "infos") or (value is None):
            # if the step data comes from a reset call: skip actions, rewards,
            # terminations, and truncations their values are set to None in the StepDataCallback
            continue

        if key not in episode_buffer:
            if isinstance(value, dict):
                episode_buffer[key] = add_to_episode_buffer({}, value, record_infos)
            else:
                episode_buffer[key] = [value]
        else:
            if isinstance(value, dict):
                assert isinstance(
                    episode_buffer[key], dict
                ), f"Element to be inserted is type 'dict', but buffer accepts type {type(episode_buffer[key])}"
                episode_buffer[key] = add_to_episode_buffer(
                    episode_buffer[key], value, record_infos
                )
            else:
                assert isinstance(
                    episode_buffer[key], list
                ), f"Element to be inserted is type 'list', but buffer accepts type {type(episode_buffer[key])}"
                episode_buffer[key].append(value)

    return episode_buffer<|MERGE_RESOLUTION|>--- conflicted
+++ resolved
@@ -109,13 +109,8 @@
         self.max_buffer_episodes = max_buffer_episodes
         self.max_buffer_steps = max_buffer_steps
 
-<<<<<<< HEAD
         # Initialize empty buffer
-        self._buffer: List[EpisodeBuffer] = [{key: [] for key in STEP_DATA_KEYS}]
-=======
-        # Initialzie empty buffer
         self._buffer: List[EpisodeBuffer] = [{}]
->>>>>>> 3579ad5e
 
         self._current_seed: Union[int, str] = str(None)
         self._new_episode = False
@@ -137,11 +132,7 @@
             os.path.join(self._tmp_dir.name, "tmp_dataset.hdf5"), "a", track_order=True
         )  # track insertion order of groups ('episodes_i')
 
-<<<<<<< HEAD
         assert self.env.spec is not None, "Environment must have a spec in `env.spec`"
-=======
-        assert self.env.spec is not None, "Env Spec is None"
->>>>>>> 3579ad5e
         self._tmp_f.attrs["env_spec"] = self.env.spec.to_json()
 
         self._new_episode = False
@@ -155,50 +146,7 @@
         self._last_episode_group_term_or_trunc = False
         self._last_episode_n_steps = 0
 
-<<<<<<< HEAD
-=======
-    def _add_to_episode_buffer(
-        self,
-        episode_buffer: EpisodeBuffer,
-        step_data: Union[StepData, Dict[str, StepData]],
-    ) -> EpisodeBuffer:
-        """Add step data dictionary to episode buffer.
-
-        Args:
-            episode_buffer (Dict): dictionary episode buffer
-            step_data (Dict): dictionary with data for a single step
-
-        Returns:
-            Dict: new dictionary episode buffer with added values from step_data
-        """
-        for key, value in step_data.items():
-            if (not self._record_infos and key == "infos") or (value is None):
-                # if the step data comes from a reset call: skip actions, rewards,
-                # terminations, and truncations their values are set to None in the StepDataCallback
-                continue
-
-            if key not in episode_buffer:
-                if isinstance(value, dict):
-                    episode_buffer[key] = self._add_to_episode_buffer({}, value)
-                else:
-                    episode_buffer[key] = [value]
-            else:
-                if isinstance(value, dict):
-                    assert isinstance(
-                        episode_buffer[key], dict
-                    ), f"Element to be inserted is type 'dict', but buffer accepts type {type(episode_buffer[key])}"
-                    episode_buffer[key] = self._add_to_episode_buffer(
-                        episode_buffer[key], value
-                    )
-                else:
-                    assert isinstance(
-                        episode_buffer[key], list
-                    ), f"Element to be inserted is type 'list', but buffer accepts type {type(episode_buffer[key])}"
-                    episode_buffer[key].append(value)
-
-        return episode_buffer
-
->>>>>>> 3579ad5e
+
     def step(
         self, action: ActType
     ) -> tuple[ObsType, SupportsFloat, bool, bool, dict[str, Any]]:
@@ -346,91 +294,7 @@
         Args:
             truncate_last_episode (bool, optional): If True the last episode from the buffer will be truncated before saving to disk. Defaults to False.
         """
-<<<<<<< HEAD
-=======
-
-        def clear_buffer(dictionary_buffer: EpisodeBuffer, episode_group: h5py.Group):
-            """Inner function to recursively save the nested data dictionaries in an episode buffer.
-
-            Args:
-                dictionary_buffer (EpisodeBuffer): ditionary with keys to store as independent HDF5 datasets if the value is a list buffer
-                or create another group if value is a dictionary.
-                episode_group (h5py.Group): HDF5 group to store the datasets from the dictionary_buffer.
-            """
-            for key, data in dictionary_buffer.items():
-                if isinstance(data, dict):
-
-                    if key in episode_group:
-                        eps_group_to_clear = episode_group[key]
-                    else:
-                        eps_group_to_clear = episode_group.create_group(key)
-                    clear_buffer(data, eps_group_to_clear)
-                elif all([isinstance(entry, tuple) for entry in data]):
-                    # we have a list of tuples, so we need to act appropriately
-                    dict_data = {
-                        f"_index_{str(i)}": [entry[i] for entry in data]
-                        for i, _ in enumerate(data[0])
-                    }
-                    if key in episode_group:
-                        eps_group_to_clear = episode_group[key]
-                    else:
-                        eps_group_to_clear = episode_group.create_group(key)
-                    clear_buffer(dict_data, eps_group_to_clear)
-                elif all([isinstance(entry, OrderedDict) for entry in data]):
-
-                    # we have a list of OrderedDicts, so we need to act appropriately
-                    dict_data = {
-                        key: [entry[key] for entry in data]
-                        for key, value in data[0].items()
-                    }
-
-                    if key in episode_group:
-                        eps_group_to_clear = episode_group[key]
-                    else:
-                        eps_group_to_clear = episode_group.create_group(key)
-                    clear_buffer(dict_data, eps_group_to_clear)
-                else:
-                    # convert data to numpy
-                    np_data = np.asarray(data)
-                    assert np.all(
-                        np.logical_not(np.isnan(np_data))
-                    ), "Nan found after cast to nump array, check the type of 'data'."
-
-                    # Check if last episode group is terminated or truncated
-                    if (
-                        not self._last_episode_group_term_or_trunc
-                        and key in episode_group
-                    ):
-                        # Append to last episode group datasets
-                        if key not in STEP_DATA_KEYS and key != "infos":
-                            # check current dataset size directly from hdf5 since
-                            # non step data (actions, obs, rew, term, trunc) may not be
-                            # added in a per-step/sequential basis, including "infos"
-                            current_dataset_shape = episode_group[key].shape[0]
-                        else:
-                            current_dataset_shape = self._last_episode_n_steps
-                            if key == "observations":
-                                current_dataset_shape += (
-                                    1  # include initial observation
-                                )
-                        episode_group[key].resize(
-                            current_dataset_shape + len(data), axis=0
-                        )
-                        episode_group[key][-len(data) :] = np_data
-                    else:
-                        if not current_episode_group_term_or_trunc:
-                            # Create resizable datasets
-                            episode_group.create_dataset(
-                                key,
-                                data=np_data,
-                                maxshape=(None,) + np_data.shape[1:],
-                                chunks=True,
-                            )
-                        else:
-                            # Dump everything to episode group
-                            episode_group.create_dataset(key, data=np_data, chunks=True)
-
->>>>>>> 3579ad5e
+
         for i, eps_buff in enumerate(self._buffer):
             # Make sure that the episode has stepped, by checking if the 'actions' key has been added to the episode buffer.
             if "actions" not in eps_buff:
