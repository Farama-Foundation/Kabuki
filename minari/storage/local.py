import importlib.metadata
import os
import shutil
from typing import Dict, Union

from packaging.specifiers import SpecifierSet

from minari.dataset.minari_dataset import MinariDataset, parse_dataset_id
from minari.dataset.minari_storage import MinariStorage
from minari.storage import hosting
from minari.storage.datasets_root_dir import get_dataset_path


# Use importlib due to circular import when: "from minari import __version__"
__version__ = importlib.metadata.version("minari")


def load_dataset(dataset_id: str, download: bool = False):
    """Retrieve Minari dataset from local database.

    Args:
        dataset_id (str): name id of Minari dataset
        download (bool): if `True` download the dataset if it is not found locally. Default to `False`.

    Returns:
        MinariDataset
    """
    file_path = get_dataset_path(dataset_id)
    data_path = os.path.join(file_path, "data")

    if not os.path.exists(data_path):
        if not download:
            raise FileNotFoundError(
                f"Dataset {dataset_id} not found locally at {file_path}. Use download=True to download the dataset."
            )

        hosting.download_dataset(dataset_id)

    return MinariDataset(data_path)


def list_local_datasets(
    latest_version: bool = False,
    compatible_minari_version: bool = False,
) -> Dict[str, Dict[str, Union[str, int, bool]]]:
    """Get the ids and metadata of all the Minari datasets in the local database.

    Args:
        latest_version (bool): if `True` only the latest version of the datasets are returned i.e. from ['door-human-v0', 'door-human-v1`], only the metadata for v1 is returned. Default to `False`.
        compatible_minari_version (bool): if `True` only the datasets compatible with the current Minari version are returned. Default to `False`.

    Returns:
       Dict[str, Dict[str, str]]: keys the names of the Minari datasets and values the metadata
    """
    datasets_path = get_dataset_path("")
    dataset_ids = sorted(
        [
            dir_name
            for dir_name in os.listdir(datasets_path)
            if not dir_name.startswith(".")
        ]
    )

    local_datasets = {}
    for dst_id in dataset_ids:
        if "data" not in os.listdir(os.path.join(datasets_path, dst_id)):
            # Minari datasets must contain the data directory.
            continue

        data_path = os.path.join(datasets_path, dst_id, "data")
<<<<<<< HEAD
        metadata = MinariStorage.read(data_path).metadata
=======
        metadata = MinariStorage(data_path).metadata
>>>>>>> 7113906a
        if ("minari_version" not in metadata) or (
            compatible_minari_version
            and __version__ not in SpecifierSet(metadata["minari_version"])
        ):
            continue
        env_name, dataset_name, version = parse_dataset_id(dst_id)
        dataset = f"{env_name}-{dataset_name}"
        if latest_version:
            if dataset not in local_datasets or version > local_datasets[dataset][0]:
                local_datasets[dataset] = (version, metadata)
        else:
            local_datasets[dst_id] = metadata

    if latest_version:
        # Return dict = {'dataset_id': metadata}
        return dict(
            map(lambda x: (f"{x[0]}-v{x[1][0]}", x[1][1]), local_datasets.items())
        )
    else:
        return local_datasets


def delete_dataset(dataset_id: str):
    """Delete a Minari dataset from the local Minari database.

    Args:
        dataset_id (str): name id of the Minari dataset
    """
    dataset_path = get_dataset_path(dataset_id)
    shutil.rmtree(dataset_path)
    print(f"Dataset {dataset_id} deleted!")<|MERGE_RESOLUTION|>--- conflicted
+++ resolved
@@ -6,6 +6,7 @@
 from packaging.specifiers import SpecifierSet
 
 from minari.dataset.minari_dataset import MinariDataset, parse_dataset_id
+from minari.dataset.minari_storage import MinariStorage
 from minari.dataset.minari_storage import MinariStorage
 from minari.storage import hosting
 from minari.storage.datasets_root_dir import get_dataset_path
@@ -68,11 +69,7 @@
             continue
 
         data_path = os.path.join(datasets_path, dst_id, "data")
-<<<<<<< HEAD
         metadata = MinariStorage.read(data_path).metadata
-=======
-        metadata = MinariStorage(data_path).metadata
->>>>>>> 7113906a
         if ("minari_version" not in metadata) or (
             compatible_minari_version
             and __version__ not in SpecifierSet(metadata["minari_version"])
