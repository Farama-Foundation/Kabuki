--- conflicted
+++ resolved
@@ -1,6 +1,6 @@
 from abc import ABC, abstractmethod
 from pathlib import Path
-from typing import Any, Iterable, Optional
+from typing import Iterable, Optional
 
 
 class CloudStorage(ABC):
@@ -14,7 +14,6 @@
     def upload_file(self, local_path: Path, remote_path: str) -> None: ...
 
     @abstractmethod
-<<<<<<< HEAD
     def list_datasets(self, prefix: Optional[str] = None) -> Iterable[str]:
         ...
     
@@ -24,10 +23,4 @@
 
     @abstractmethod
     def download_dataset(self, dataset_id: str, path: Path) -> None:
-        ...
-=======
-    def list_blobs(self, prefix: Optional[str] = None) -> Iterable: ...
-
-    @abstractmethod
-    def download_blob(self, blob: Any, file_path: str) -> None: ...
->>>>>>> 73dfb2b3
+        ...