--- conflicted
+++ resolved
@@ -231,7 +231,6 @@
         new_dataset_path.joinpath("data"), env_spec=combined_dataset_env_spec
     )
 
-<<<<<<< HEAD
     new_storage.update_metadata(
         {
             "dataset_id": new_dataset_id,
@@ -241,71 +240,6 @@
             "minari_version": str(minari_version_specifier),
         }
     )
-=======
-    # Check if dataset already exists
-    if not os.path.exists(new_dataset_path):
-        new_dataset_path = os.path.join(new_dataset_path, "data")
-        os.makedirs(new_dataset_path)
-        new_data_path = os.path.join(new_dataset_path, "main_data.hdf5")
-    else:
-        raise ValueError(
-            f"A Minari dataset with ID {new_dataset_id} already exists and it cannot be overridden. Please use a different dataset name or version."
-        )
-
-    with h5py.File(new_data_path, "a", track_order=True) as combined_data_file:
-        combined_data_file.attrs["total_episodes"] = 0
-        combined_data_file.attrs["total_steps"] = 0
-        combined_data_file.attrs["dataset_id"] = new_dataset_id
-
-        combined_data_file.attrs["combined_datasets"] = [
-            dataset.spec.dataset_id for dataset in datasets_to_combine
-        ]
-
-        for dataset in datasets_to_combine:
-            last_episode_id = combined_data_file.attrs["total_episodes"]
-            if copy:
-                with h5py.File(dataset.spec.data_path, "r") as dataset_file:
-                    for id in range(dataset.total_episodes):
-                        dataset_file.copy(
-                            dataset_file[f"episode_{id}"],
-                            combined_data_file,
-                            name=f"episode_{last_episode_id + id}",
-                        )
-                        combined_data_file[
-                            f"episode_{last_episode_id + id}"
-                        ].attrs.modify("id", last_episode_id + id)
-            else:
-                for id in range(dataset.total_episodes):
-                    combined_data_file[
-                        f"episode_{last_episode_id + id}"
-                    ] = h5py.ExternalLink(dataset.spec.data_path, f"/episode_{id}")
-                    combined_data_file[f"episode_{last_episode_id + id}"].attrs.modify(
-                        "id", last_episode_id + id
-                    )
-
-            # Update metadata of minari dataset
-            combined_data_file.attrs.modify(
-                "total_episodes", last_episode_id + dataset.total_episodes
-            )
-            combined_data_file.attrs.modify(
-                "total_steps",
-                combined_data_file.attrs["total_steps"] + dataset.spec.total_steps,
-            )
-
-            # TODO: list of authors, and emails
-            with h5py.File(dataset.spec.data_path, "r") as dataset_file:
-                attr_list = [
-                    "author",
-                    "author_email",
-                    "code_permalink",
-                    "algorithm_name",
-                ]
-                for optional_parameter in attr_list:
-                    if optional_parameter in dataset_file.attrs:
-                        combined_data_file.attrs.modify(
-                            optional_parameter, dataset_file.attrs[optional_parameter]
-                        )
->>>>>>> c43a6124
 
     for dataset in datasets_to_combine:
         new_storage.update_from_storage(dataset.storage)
@@ -473,86 +407,7 @@
     dataset_path = get_dataset_path(dataset_id)
 
     # Check if dataset already exists
-<<<<<<< HEAD
     if os.path.exists(dataset_path):
-=======
-    if not os.path.exists(dataset_path):
-        dataset_path = os.path.join(dataset_path, "data")
-        os.makedirs(dataset_path)
-        data_path = os.path.join(dataset_path, "main_data.hdf5")
-
-        total_steps = 0
-        with h5py.File(data_path, "w", track_order=True) as file:
-            for i, eps_buff in enumerate(buffer):
-                # check episode terminated or truncated
-                assert (
-                    eps_buff["terminations"][-1] or eps_buff["truncations"][-1]
-                ), "Each episode must be terminated or truncated before adding it to a Minari dataset"
-                assert len(eps_buff["actions"]) + 1 == len(
-                    eps_buff["observations"]
-                ), f"Number of observations {len(eps_buff['observations'])} must have an additional element compared to the number of action steps {len(eps_buff['actions'])}. The initial and final observation must be included"
-                seed = eps_buff.pop("seed", None)
-                eps_group = clear_episode_buffer(
-                    eps_buff, file.create_group(f"episode_{i}")
-                )
-
-                eps_group.attrs["id"] = i
-                episode_total_steps = len(eps_buff["actions"])
-                eps_group.attrs["total_steps"] = episode_total_steps
-                total_steps += episode_total_steps
-
-                if seed is None:
-                    eps_group.attrs["seed"] = str(None)
-                else:
-                    assert isinstance(seed, int)
-                    eps_group.attrs["seed"] = seed
-
-                # TODO: save EpisodeMetadataCallback callback in MinariDataset and update new episode group metadata
-
-            file.attrs["total_episodes"] = len(buffer)
-            file.attrs["total_steps"] = total_steps
-
-            file.attrs[
-                "env_spec"
-            ] = env.spec.to_json()  # pyright: ignore [reportOptionalMemberAccess]
-            file.attrs["dataset_id"] = dataset_id
-
-            if algorithm_name is not None:
-                file.attrs["algorithm_name"] = str(algorithm_name)
-            if author is not None:
-                file.attrs["author"] = str(author)
-            if author_email is not None:
-                file.attrs["author_email"] = str(author_email)
-            if code_permalink is not None:
-                file.attrs["code_permalink"] = str(code_permalink)
-
-            action_space_str = serialize_space(action_space)
-            observation_space_str = serialize_space(observation_space)
-
-            file.attrs["action_space"] = action_space_str
-            file.attrs["observation_space"] = observation_space_str
-
-            if expert_policy is not None or ref_max_score is not None:
-                env = copy.deepcopy(env)
-                if ref_min_score is None:
-                    ref_min_score = get_average_reference_score(
-                        env, RandomPolicy(env), num_episodes_average_score
-                    )
-
-                if expert_policy is not None:
-                    ref_max_score = get_average_reference_score(
-                        env, expert_policy, num_episodes_average_score
-                    )
-
-                file.attrs["ref_max_score"] = ref_max_score
-                file.attrs["ref_min_score"] = ref_min_score
-                file.attrs["num_episodes_average_score"] = num_episodes_average_score
-
-            file.attrs["minari_version"] = minari_version
-
-        return MinariDataset(data_path)
-    else:
->>>>>>> c43a6124
         raise ValueError(
             f"A Minari dataset with ID {dataset_id} already exists and it cannot be overridden. Please use a different dataset name or version."
         )
@@ -684,53 +539,7 @@
     dataset_path = os.path.join(collector_env.datasets_path, dataset_id)
 
     # Check if dataset already exists
-<<<<<<< HEAD
     if os.path.exists(dataset_path):
-=======
-    if not os.path.exists(dataset_path):
-        dataset_path = os.path.join(dataset_path, "data")
-        os.makedirs(dataset_path)
-        data_path = os.path.join(dataset_path, "main_data.hdf5")
-        dataset_metadata: Dict[str, Any] = {
-            "dataset_id": str(dataset_id),
-            "minari_version": minari_version,
-        }
-
-        if algorithm_name is not None:
-            dataset_metadata["algorithm_name"] = str(algorithm_name)
-        if author is not None:
-            dataset_metadata["author"] = str(author)
-        if author_email is not None:
-            dataset_metadata["author_email"] = str(author_email)
-        if code_permalink is not None:
-            dataset_metadata["code_permalink"] = str(code_permalink)
-
-        if expert_policy is not None or ref_max_score is not None:
-            env = copy.deepcopy(collector_env.env)
-            if ref_min_score is None:
-                ref_min_score = get_average_reference_score(
-                    env, RandomPolicy(env), num_episodes_average_score
-                )
-
-            if expert_policy is not None:
-                ref_max_score = get_average_reference_score(
-                    env, expert_policy, num_episodes_average_score
-                )
-            dataset_metadata.update(
-                {
-                    "ref_max_score": ref_max_score,
-                    "ref_min_score": ref_min_score,
-                    "num_episodes_average_score": num_episodes_average_score,
-                }
-            )
-
-        collector_env.save_to_disk(
-            data_path,
-            dataset_metadata=dataset_metadata,
-        )
-        return MinariDataset(data_path)
-    else:
->>>>>>> c43a6124
         raise ValueError(
             f"A Minari dataset with ID {dataset_id} already exists and it cannot be overridden. Please use a different dataset name or version."
         )
