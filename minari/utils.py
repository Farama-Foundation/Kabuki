from __future__ import annotations

import copy
import importlib.metadata
import os
import warnings
from typing import Any, Callable, Dict, List, Optional, Union

import gymnasium as gym
import numpy as np
import portion as P
from gymnasium.core import ActType, ObsType
from gymnasium.envs.registration import EnvSpec
from gymnasium.wrappers.record_episode_statistics import RecordEpisodeStatistics
from packaging.specifiers import InvalidSpecifier, SpecifierSet
from packaging.version import Version

from minari import DataCollectorV0
from minari.dataset.minari_dataset import MinariDataset
from minari.dataset.minari_storage import MinariStorage
from minari.storage.datasets_root_dir import get_dataset_path


# Use importlib due to circular import when: "from minari import __version__"
__version__ = importlib.metadata.version("minari")


def combine_minari_version_specifiers(specifier_set: SpecifierSet) -> SpecifierSet:
    """Calculates the Minari version specifier by intersecting a group of Minari version specifiers.

    Used to calculate the `minari_version` metadata attribute when combining multiple datasets. The function
    assumes that all the given version specifiers at least contain the current minari version thus the version
    specifier sets will always intersect. Also, it doesn't take into account any pre-releases since Farama projects
    don't use them for versioning.

    The supported version specifier operators are those in PEP 440(https://peps.python.org/pep-0440/#version-specifiers),
    except for '==='.

    Args:
        specifier_set (SpecifierSet): set of all version specifiers to intersect

    Returns:
        version_specifier (SpecifierSet): resulting version specifier

    """
    specifiers = sorted(specifier_set, key=str)

    exclusion_specifiers = filter(lambda spec: spec.operator == "!=", specifiers)
    inclusion_specifiers = filter(lambda spec: spec.operator != "!=", specifiers)

    inclusion_interval = P.closed(-P.inf, P.inf)

    # Intersect the version intervals compatible with the datasets
    for spec in inclusion_specifiers:
        operator = spec.operator
        version = spec.version
        if operator[0] == ">":
            if operator[-1] == "=":
                inclusion_interval &= P.closedopen(Version(version), P.inf)
            else:
                inclusion_interval &= P.open(Version(version), P.inf)
        elif operator[0] == "<":
            if operator[-1] == "=":
                inclusion_interval &= P.openclosed(-P.inf, Version(version))
            else:
                inclusion_interval &= P.open(-P.inf, Version(version))
        elif operator == "==":
            if version[-1] == "*":
                version = Version(version[:-2])
                release = list(version.release)
                release[-1] = 0
                release[-2] += 1
                max_release = Version(".".join(str(r) for r in release))
                inclusion_interval &= P.closedopen(version, max_release)
            else:
                inclusion_interval &= P.singleton(Version(version))
        elif operator == "~=":
            release = list(Version(version).release)
            release[-1] = 0
            release[-2] += 1
            max_release = Version(".".join(str(r) for r in release))
            inclusion_interval &= P.closedopen(Version(version), max_release)

    # Convert the intersection of version intervals to a version specifier
    final_version_specifier = SpecifierSet()

    if inclusion_interval.lower == inclusion_interval.upper:
        assert inclusion_interval.lower == Version(
            __version__
        ), f"The local installed version of Minari, {__version__}, must comply with the equality version specifier: =={inclusion_interval.lower}"
        final_version_specifier &= f"=={inclusion_interval.lower}"
        # There is just one compatible version of Minari
        return final_version_specifier

    if inclusion_interval.lower != -P.inf and inclusion_interval.upper != P.inf:
        lower_version = Version(str(inclusion_interval.lower))
        next_release = list(lower_version.release)
        next_release[-1] = 0
        next_release[-2] += 1
        next_release = Version(".".join(str(r) for r in next_release))
        upper_version = Version(str(inclusion_interval.upper))
        if (
            inclusion_interval.left == P.CLOSED
            and inclusion_interval.left == P.CLOSED
            and upper_version == next_release
        ):
            final_version_specifier &= f"~={str(lower_version)}"
        else:
            if inclusion_interval.left == P.CLOSED:
                operator = ">="
            else:
                operator = ">"
            final_version_specifier &= f"{operator}{str(inclusion_interval.lower)}"

            if inclusion_interval.right == P.CLOSED:
                operator = "<="
            else:
                operator = "<"
            final_version_specifier &= f"{operator}{str(inclusion_interval.upper)}"
    else:
        if inclusion_interval.lower != -P.inf:
            if inclusion_interval.left == P.CLOSED:
                operator = ">="
            else:
                operator = ">"
            final_version_specifier &= f"{operator}{str(inclusion_interval.lower)}"
        if inclusion_interval.upper != P.inf:
            if inclusion_interval.right == P.CLOSED:
                operator = "<="
            else:
                operator = "<"
            final_version_specifier &= f"{operator}{str(inclusion_interval.upper)}"

    # If the versions to be excluded fall inside the previous calculated version specifier
    # add them to the specifier as `!=`
    for spec in exclusion_specifiers:
        version = spec.version
        if version[-1] == "*":
            version = Version(version[:-2])
            release = list(version.release)
            release[-1] = 0
            release[-2] += 1
            max_release = Version(".".join(str(r) for r in release))
            exclusion_interval = P.closedopen(version, max_release)
            if inclusion_interval.overlaps(exclusion_interval):
                final_version_specifier &= str(spec)
        elif version in final_version_specifier:
            final_version_specifier &= str(spec)

    return final_version_specifier


def validate_datasets_to_combine(
    datasets_to_combine: List[MinariDataset],
) -> EnvSpec | None:
    """Check if the given datasets can be combined.

    Tests if the datasets were created with the same environment (`env_spec`) and re-calculates the
    `max_episode_steps` argument.

    Args:
        datasets_to_combine (List[MinariDataset]): list of MinariDataset to combine

    Returns:
        combined_dataset_env_spec (EnvSpec): the resulting EnvSpec of combining the MinariDatasets

    """
    common_env_spec = copy.deepcopy(datasets_to_combine[0].spec.env_spec)
    for dataset in datasets_to_combine:
        assert isinstance(dataset, MinariDataset)
        env_spec = dataset.spec.env_spec
        if env_spec is not None:
            assert (
                common_env_spec is not None
            ), "Found incompatible env_spec in datasets"
            if (
                common_env_spec.max_episode_steps is None
                or env_spec.max_episode_steps is None
            ):
                common_env_spec.max_episode_steps = None
            else:
                common_env_spec.max_episode_steps = max(
                    common_env_spec.max_episode_steps, env_spec.max_episode_steps
                )

            env_spec_copy_all = []
            # updating max_episode_steps to a common value for sake of checking equality
            dataset_env_copy = copy.deepcopy(env_spec)
            dataset_env_copy.max_episode_steps = common_env_spec.max_episode_steps
            env_spec_copy_all.append(dataset_env_copy)

    assert all(
        env_spec_copy == env_spec_copy_all[0] for env_spec_copy in env_spec_copy_all
    ), "The datasets to be combined have different values for `env_spec` attribute."

    return common_env_spec


class RandomPolicy:
    """A random action selection policy to compute `ref_min_score`."""

    def __init__(self, env: gym.Env):
        self.action_space = env.action_space
        self.action_space.seed(123)
        self.observation_space = env.observation_space

    def __call__(self, observation: ObsType) -> ActType:
        assert self.observation_space.contains(observation)
        return self.action_space.sample()


def combine_datasets(datasets_to_combine: List[MinariDataset], new_dataset_id: str):
    """Combine a group of MinariDataset in to a single dataset with its own name id.

    The new dataset will contain a metadata attribute `combined_datasets` containing a list
    with the dataset names that were combined to form this new Minari dataset.

    Args:
        datasets_to_combine (list[MinariDataset]): list of datasets to be combined
        new_dataset_id (str): name id for the newly created dataset

    Returns:
        combined_dataset (MinariDataset): the resulting MinariDataset
    """
    combined_dataset_env_spec = validate_datasets_to_combine(datasets_to_combine)

    # Compute intersection of Minari version specifiers
    datasets_minari_version_specifiers = SpecifierSet()
    for dataset in datasets_to_combine:
        datasets_minari_version_specifiers &= dataset.spec.minari_version

    minari_version_specifier = combine_minari_version_specifiers(
        datasets_minari_version_specifiers
    )

    new_dataset_path = get_dataset_path(new_dataset_id)
    new_dataset_path.mkdir()
    new_storage = MinariStorage.new(
        new_dataset_path.joinpath("data"), env_spec=combined_dataset_env_spec
    )

    new_storage.update_metadata(
        {
            "dataset_id": new_dataset_id,
            "combined_datasets": [
                dataset.spec.dataset_id for dataset in datasets_to_combine
            ],
            "minari_version": str(minari_version_specifier),
        }
    )

    for dataset in datasets_to_combine:
        new_storage.update_from_storage(dataset.storage)

    return MinariDataset(new_storage)


def split_dataset(
    dataset: MinariDataset, sizes: List[int], seed: Optional[int] = None
) -> List[MinariDataset]:
    """Split a MinariDataset in multiple datasets.

    Args:
        dataset (MinariDataset): the MinariDataset to split
        sizes (List[int]): sizes of the resulting datasets
        seed (Optiona[int]): random seed

    Returns:
        datasets (List[MinariDataset]): resulting list of datasets
    """
    if sum(sizes) > dataset.total_episodes:
        raise ValueError(
            "Incompatible arguments: the sum of sizes exceeds ",
            f"the number of episodes in the dataset ({dataset.total_episodes})",
        )
    generator = np.random.default_rng(seed=seed)
    indices = generator.permutation(dataset.episode_indices)
    out_datasets = []
    start_idx = 0
    for length in sizes:
        end_idx = start_idx + length
        slice_dataset = MinariDataset(
            dataset.spec.data_path, indices[start_idx:end_idx]
        )
        out_datasets.append(slice_dataset)
        start_idx = end_idx

    return out_datasets


def get_average_reference_score(
    env: gym.Env,
    policy: Callable[[ObsType], ActType],
    num_episodes: int,
) -> float:

    env = RecordEpisodeStatistics(env, num_episodes)
    episode_returns = []
    obs, _ = env.reset(seed=123)
    for _ in range(num_episodes):
        while True:
            action = policy(obs)
            obs, _, terminated, truncated, info = env.step(action)
            if terminated or truncated:
                episode_returns.append(info["episode"]["r"])
                obs, _ = env.reset()
                break

    mean_ref_score = np.mean(episode_returns, dtype=np.float32)
    return float(mean_ref_score)


<<<<<<< HEAD
def create_dataset_from_buffers(
    dataset_id: str,
    buffer: List[Dict[str, Union[list, Dict]]],
    env: Optional[gym.Env] = None,
    algorithm_name: Optional[str] = None,
    author: Optional[str] = None,
    author_email: Optional[str] = None,
    code_permalink: Optional[str] = None,
    minari_version: Optional[str] = None,
    action_space: Optional[gym.spaces.Space] = None,
    observation_space: Optional[gym.spaces.Space] = None,
    ref_min_score: Optional[float] = None,
    ref_max_score: Optional[float] = None,
    expert_policy: Optional[Callable[[ObsType], ActType]] = None,
    num_episodes_average_score: int = 100,
):
    """Create Minari dataset from a list of episode dictionary buffers.

    The ``dataset_id`` parameter corresponds to the name of the dataset, with the syntax as follows:
    ``(env_name-)(dataset_name)(-v(version))`` where ``env_name`` identifies the name of the environment used to generate the dataset ``dataset_name``.
    This ``dataset_id`` is used to load the Minari datasets with :meth:`minari.load_dataset`.
=======
def _generate_dataset_path(dataset_id: str) -> str | os.PathLike:
    """Checks if the dataset already exists locally, then create and return the data storage directory."""
    dataset_path = get_dataset_path(dataset_id)
    if os.path.exists(dataset_path):
        raise ValueError(
            f"A Minari dataset with ID {dataset_id} already exists and it cannot be overridden. Please use a different dataset name or version."
        )
>>>>>>> 98016acf

    dataset_path = os.path.join(dataset_path, "data")
    os.makedirs(dataset_path)

    return dataset_path

<<<<<<< HEAD
    Args:
        dataset_id (str): name id to identify Minari dataset
        buffer (list[Dict[str, Union[list, Dict]]]): list of episode dictionaries with data
        env (Optional[gym.Env], optional): Gymnasium environment used to collect the buffer data
        algorithm_name (Optional[str], optional): name of the algorithm used to collect the data. Defaults to None.
        author (Optional[str], optional): author that generated the dataset. Defaults to None.
        author_email (Optional[str], optional): email of the author that generated the dataset. Defaults to None.
        code_permalink (Optional[str], optional): link to relevant code used to generate the dataset. Defaults to None.
        ref_min_score (Optional[float], optional): minimum reference score from the average returns of a random policy. This value is later used to normalize a score with :meth:`minari.get_normalized_score`. If default None the value will be estimated with a default random policy.
                                                    Also note that this attribute will be added to the Minari dataset only if `ref_max_score` or `expert_policy` are assigned a valid value other than None.
        ref_max_score (Optional[float], optional: maximum reference score from the average returns of a hypothetical expert policy. This value is used in `MinariDataset.get_normalized_score()`. Default None.
        expert_policy (Optional[Callable[[ObsType], ActType], optional): policy to compute `ref_max_score` by averaging the returns over a number of episodes equal to  `num_episodes_average_score`.
                                                                        `ref_max_score` and `expert_policy` can't be passed at the same time. Default to None
        num_episodes_average_score (int): number of episodes to average over the returns to compute `ref_min_score` and `ref_max_score`. Default to 100.
                observation_space:
        action_space (Optional[gym.spaces.Space]): action space of the environment. If None (default) use the environment action space.
        observation_space (Optional[gym.spaces.Space]): observation space of the environment. If None (default) use the environment observation space.
        minari_version (Optional[str], optional): Minari version specifier compatible with the dataset. If None (default) use the installed Minari version.
=======
>>>>>>> 98016acf

def _generate_dataset_metadata(
    env_spec: EnvSpec,
    dataset_id: str,
    eval_env: Optional[str | gym.Env | EnvSpec],
    algorithm_name: Optional[str],
    author: Optional[str],
    author_email: Optional[str],
    code_permalink: Optional[str],
    ref_min_score: Optional[float],
    ref_max_score: Optional[float],
    expert_policy: Optional[Callable[[ObsType], ActType]],
    num_episodes_average_score: int,
    minari_version: Optional[str],
) -> Dict[str, Any]:
    """Return the metadata dictionary of the dataset."""
    dataset_metadata: Dict[str, Any] = {
        "dataset_id": dataset_id,
    }
    # NoneType warnings
    if code_permalink is None:
        warnings.warn(
            "`code_permalink` is set to None. For reproducibility purposes it is highly recommended to link your dataset to versioned code.",
            UserWarning,
        )
    else:
        dataset_metadata["code_permalink"] = code_permalink

    if author is None:
        warnings.warn(
            "`author` is set to None. For longevity purposes it is highly recommended to provide an author name.",
            UserWarning,
        )
    else:
        dataset_metadata["author"] = author

    if author_email is None:
        warnings.warn(
            "`author_email` is set to None. For longevity purposes it is highly recommended to provide an author email, or some other obvious contact information.",
            UserWarning,
        )
    else:
        dataset_metadata["author_email"] = author_email

    if algorithm_name is None:
        warnings.warn(
            "`algorithm_name` is set to None. For reproducibility purpose it's highly recommended to set your algorithm",
            UserWarning,
        )
    else:
        dataset_metadata["algorithm_name"] = algorithm_name

    if minari_version is None:
        version = Version(__version__)
        release = version.release
        # For __version__ = X.Y.Z, by default compatibility with version X.Y or later, but not (X+1).0 or later.
        minari_version = f"~={'.'.join(str(x) for x in release[:2])}"
        warnings.warn(
            f"`minari_version` is set to None. The compatible dataset version specifier for Minari will be set to {minari_version}.",
            UserWarning,
        )
    # Check if the installed Minari version falls inside the minari_version specifier
    try:
        assert Version(__version__) in SpecifierSet(
            minari_version
        ), f"The installed Minari version {__version__} is not contained in the dataset version specifier {minari_version}."
    except InvalidSpecifier:
        print(f"{minari_version} is not a version specifier.")

<<<<<<< HEAD
    if env is None and (observation_space is None or action_space is None):
        raise ValueError(
            "Both observation space and action space must be provided, if environment is None"
        )

    if observation_space is None:
        assert env is not None
        observation_space = env.observation_space
    if action_space is None:
        assert env is not None
        action_space = env.action_space
=======
    dataset_metadata["minari_version"] = minari_version
>>>>>>> 98016acf

    if expert_policy is not None and ref_max_score is not None:
        raise ValueError(
            "Can't pass a value for `expert_policy` and `ref_max_score` at the same time."
        )

    if eval_env is None:
        warnings.warn(
            f"`eval_env` is set to None. If another environment is intended to be used for evaluation please specify corresponding Gymnasium environment (gym.Env | gym.envs.registration.EnvSpec).\
                  If None the environment used to collect the data (`env={env_spec}`) will be used for this purpose.",
            UserWarning,
        )
<<<<<<< HEAD
    dataset_path.mkdir()

    dataset_path = os.path.join(dataset_path, "data")
    env_spec = None
    if env is not None:
        env_spec = env.spec
    storage = MinariStorage.new(
        dataset_path,
        observation_space=observation_space,
        action_space=action_space,
        env_spec=env_spec,
    )

    metadata: Dict[str, Any] = {
        "dataset_id": dataset_id,
        "minari_version": minari_version,
    }
    if algorithm_name is not None:
        metadata["algorithm_name"] = algorithm_name
    if author is not None:
        metadata["author"] = author
    if author_email is not None:
        metadata["author_email"] = author_email
    if code_permalink is not None:
        metadata["code_permalink"] = code_permalink
    if env is not None and (expert_policy is not None or ref_max_score is not None):
        env = copy.deepcopy(env)
        if ref_min_score is None:
            ref_min_score = get_average_reference_score(
                env,
                RandomPolicy(env),
                num_episodes_average_score,
=======
        eval_env_spec = env_spec
    else:
        if isinstance(eval_env, str):
            eval_env_spec = gym.spec(eval_env)
        elif isinstance(eval_env, EnvSpec):
            eval_env_spec = eval_env
        elif isinstance(eval_env, gym.Env):
            eval_env_spec = eval_env.spec
        else:
            raise ValueError(
                "The `eval_env` argument must be of types str|EnvSpec|gym.Env"
            )
        assert eval_env_spec is not None
        dataset_metadata["eval_env_spec"] = eval_env_spec.to_json()

    if expert_policy is not None or ref_max_score is not None:
        env_ref_score = gym.make(eval_env_spec)
        if ref_min_score is None:
            ref_min_score = get_average_reference_score(
                env_ref_score, RandomPolicy(env_ref_score), num_episodes_average_score
>>>>>>> 98016acf
            )

        if expert_policy is not None:
            ref_max_score = get_average_reference_score(
<<<<<<< HEAD
                env,
                expert_policy,
                num_episodes_average_score,
=======
                env_ref_score, expert_policy, num_episodes_average_score
>>>>>>> 98016acf
            )
        dataset_metadata["ref_max_score"] = ref_max_score
        dataset_metadata["ref_min_score"] = ref_min_score
        dataset_metadata["num_episodes_average_score"] = num_episodes_average_score

    return dataset_metadata


def create_dataset_from_buffers(
    dataset_id: str,
    env: str | gym.Env | EnvSpec,
    buffer: List[Dict[str, Union[list, Dict]]],
    eval_env: Optional[str | gym.Env | EnvSpec] = None,
    algorithm_name: Optional[str] = None,
    author: Optional[str] = None,
    author_email: Optional[str] = None,
    code_permalink: Optional[str] = None,
    minari_version: Optional[str] = None,
    action_space: Optional[gym.spaces.Space] = None,
    observation_space: Optional[gym.spaces.Space] = None,
    ref_min_score: Optional[float] = None,
    ref_max_score: Optional[float] = None,
    expert_policy: Optional[Callable[[ObsType], ActType]] = None,
    num_episodes_average_score: int = 100,
):
    """Create Minari dataset from a list of episode dictionary buffers.

    The ``dataset_id`` parameter corresponds to the name of the dataset, with the syntax as follows:
    ``(env_name-)(dataset_name)(-v(version))`` where ``env_name`` identifies the name of the environment used to generate the dataset ``dataset_name``.
    This ``dataset_id`` is used to load the Minari datasets with :meth:`minari.load_dataset`.

    Each episode dictionary buffer must have the following items:
        * `observations`: np.ndarray of step observations. shape = (total_episode_steps + 1, (observation_shape)). Should include initial and final observation
        * `actions`: np.ndarray of step action. shape = (total_episode_steps, (action_shape)).
        * `rewards`: np.ndarray of step rewards. shape = (total_episode_steps, 1).
        * `terminations`: np.ndarray of step terminations. shape = (total_episode_steps, 1).
        * `truncations`: np.ndarray of step truncations. shape = (total_episode_steps, 1).

    Other additional items can be added as long as the values are np.ndarray's or other nested dictionaries.

    Args:
        dataset_id (str): name id to identify Minari dataset.
        env (str|gym.Env|EnvSpec): Gymnasium environment(gym.Env)/environment id(str)/environment spec(EnvSpec) used to collect the buffer data.
        buffer (list[Dict[str, Union[list, Dict]]]): list of episode dictionaries with data.
        eval_env (Optional[str|gym.Env|EnvSpec]): Gymnasium environment(gym.Env)/environment id(str)/environment spec(EnvSpec) to use for evaluation with the dataset. After loading the dataset, the environment can be recovered as follows: `MinariDataset.recover_environment(eval_env=True).
                                                If None the `env` used to collect the buffer data should be used for evaluation.
        algorithm_name (Optional[str], optional): name of the algorithm used to collect the data. Defaults to None.
        author (Optional[str], optional): author that generated the dataset. Defaults to None.
        author_email (Optional[str], optional): email of the author that generated the dataset. Defaults to None.
        code_permalink (Optional[str], optional): link to relevant code used to generate the dataset. Defaults to None.
        ref_min_score (Optional[float], optional): minimum reference score from the average returns of a random policy. This value is later used to normalize a score with :meth:`minari.get_normalized_score`. If default None the value will be estimated with a default random policy.
                                                    Also note that this attribute will be added to the Minari dataset only if `ref_max_score` or `expert_policy` are assigned a valid value other than None.
        ref_max_score (Optional[float], optional: maximum reference score from the average returns of a hypothetical expert policy. This value is used in `MinariDataset.get_normalized_score()`. Default None.
        expert_policy (Optional[Callable[[ObsType], ActType], optional): policy to compute `ref_max_score` by averaging the returns over a number of episodes equal to  `num_episodes_average_score`.
                                                                        `ref_max_score` and `expert_policy` can't be passed at the same time. Default to None
        num_episodes_average_score (int): number of episodes to average over the returns to compute `ref_min_score` and `ref_max_score`. Default to 100.
                observation_space:
        action_space (Optional[gym.spaces.Space]): action space of the environment. If None (default) use the environment action space.
        observation_space (Optional[gym.spaces.Space]): observation space of the environment. If None (default) use the environment observation space.
        minari_version (Optional[str], optional): Minari version specifier compatible with the dataset. If None (default) use the installed Minari version.

    Returns:
        MinariDataset
    """
    dataset_path = _generate_dataset_path(dataset_id)

    if isinstance(env, str):
        env_spec = gym.spec(env)
    elif isinstance(env, EnvSpec):
        env_spec = env
    elif isinstance(env, gym.Env):
        env_spec = env.spec
    else:
        raise ValueError("The `env` argument must be of types str|EnvSpec|gym.Env")
    metadata = _generate_dataset_metadata(
        env_spec,
        dataset_id,
        eval_env,
        algorithm_name,
        author,
        author_email,
        code_permalink,
        ref_min_score,
        ref_max_score,
        expert_policy,
        num_episodes_average_score,
        minari_version,
    )

    storage = MinariStorage.new(
        dataset_path,
        observation_space=observation_space,
        action_space=action_space,
        env_spec=env_spec,
    )

    storage.update_metadata(metadata)
    storage.update_episodes(buffer)
    return MinariDataset(storage)


def create_dataset_from_collector_env(
    dataset_id: str,
    collector_env: DataCollectorV0,
    eval_env: Optional[str | gym.Env | EnvSpec] = None,
    algorithm_name: Optional[str] = None,
    author: Optional[str] = None,
    author_email: Optional[str] = None,
    code_permalink: Optional[str] = None,
    ref_min_score: Optional[float] = None,
    ref_max_score: Optional[float] = None,
    expert_policy: Optional[Callable[[ObsType], ActType]] = None,
    num_episodes_average_score: int = 100,
    minari_version: Optional[str] = None,
):
    """Create a Minari dataset using the data collected from stepping with a Gymnasium environment wrapped with a `DataCollectorV0` Minari wrapper.

    The ``dataset_id`` parameter corresponds to the name of the dataset, with the syntax as follows:
    ``(env_name-)(dataset_name)(-v(version))`` where ``env_name`` identifies the name of the environment used to generate the dataset ``dataset_name``.
    This ``dataset_id`` is used to load the Minari datasets with :meth:`minari.load_dataset`.

    Args:
        dataset_id (str): name id to identify Minari dataset
        collector_env (DataCollectorV0): Gymnasium environment used to collect the buffer data
        buffer (list[Dict[str, Union[list, Dict]]]): list of episode dictionaries with data
        eval_env (Optional[str|gym.Env|EnvSpec]): Gymnasium environment(gym.Env)/environment id(str)/environment spec(EnvSpec) to use for evaluation with the dataset. After loading the dataset, the environment can be recovered as follows: `MinariDataset.recover_environment(eval_env=True).
                                                If None the `env` used to collect the buffer data should be used for evaluation.
        algorithm_name (Optional[str], optional): name of the algorithm used to collect the data. Defaults to None.
        author (Optional[str], optional): author that generated the dataset. Defaults to None.
        author_email (Optional[str], optional): email of the author that generated the dataset. Defaults to None.
        code_permalink (Optional[str], optional): link to relevant code used to generate the dataset. Defaults to None.
        ref_min_score( Optional[float], optional): minimum reference score from the average returns of a random policy. This value is later used to normalize a score with :meth:`minari.get_normalized_score`. If default None the value will be estimated with a default random policy.
        ref_max_score (Optional[float], optional: maximum reference score from the average returns of a hypothetical expert policy. This value is used in :meth:`minari.get_normalized_score`. Default None.
        expert_policy (Optional[Callable[[ObsType], ActType], optional): policy to compute `ref_max_score` by averaging the returns over a number of episodes equal to  `num_episodes_average_score`.
                                                                        `ref_max_score` and `expert_policy` can't be passed at the same time. Default to None
        num_episodes_average_score (int): number of episodes to average over the returns to compute `ref_min_score` and `ref_max_score`. Default to 100.
        minari_version (Optional[str], optional): Minari version specifier compatible with the dataset. If None (default) use the installed Minari version.

    Returns:
        MinariDataset
    """
    assert collector_env.datasets_path is not None
    dataset_path = _generate_dataset_path(dataset_id)
    metadata: Dict[str, Any] = _generate_dataset_metadata(
        copy.deepcopy(collector_env.env.spec),
        dataset_id,
        eval_env,
        algorithm_name,
        author,
        author_email,
        code_permalink,
        ref_min_score,
        ref_max_score,
        expert_policy,
        num_episodes_average_score,
        minari_version,
    )

    collector_env.save_to_disk(dataset_path, metadata)
    return MinariDataset(dataset_path)


def get_normalized_score(dataset: MinariDataset, returns: np.ndarray) -> np.ndarray:
    r"""Normalize undiscounted return of an episode.

    This function was originally provided in the `D4RL repository <https://github.com/Farama-Foundation/D4RL/blob/71a9549f2091accff93eeff68f1f3ab2c0e0a288/d4rl/offline_env.py#L71>`_.
    The computed normalized episode return (normalized score) facilitates the comparison of algorithm performance across different tasks. The returned normalized score will be in a range between 0 and 1.
    Where 0 corresponds to the minimum reference score calculated as the average of episode returns collected from a random policy in the environment, and 1 corresponds to a maximum reference score computed as
    the average of episode returns from an hypothetical expert policy. These two values are stored as optional attributes in a MinariDataset as `ref_min_score` and `ref_max_score` respectively.

    The formula to normalize an episode return is:

    .. math:: normalize\_score = \frac{return - ref\_min\_score}{ref\_max\_score - ref\_min\_score}

    .. warning:: This utility function is under testing and will not be available in every Minari dataset. For now, only the datasets imported from D4RL will contain the `ref_min_score` and `ref_max_score` attributes.

    Args:
        dataset (MinariDataset): the MinariDataset with respect to which normalize the score. Must contain the reference score attributes `ref_min_score` and `ref_max_score`.
        returns (np.ndarray): a single value or array of episode undiscounted returns to normalize.

    Returns:
        normalized_scores
    """
    ref_min_score = dataset.storage.metadata.get("ref_min_score")
    ref_max_score = dataset.storage.metadata.get("ref_max_score")

    if ref_min_score is None or ref_max_score is None:
        raise ValueError(
            f"Reference score not provided for dataset {dataset.spec.dataset_id}. Can't compute the normalized score."
        )

    return (returns - ref_min_score) / (ref_max_score - ref_min_score)<|MERGE_RESOLUTION|>--- conflicted
+++ resolved
@@ -310,29 +310,6 @@
     return float(mean_ref_score)
 
 
-<<<<<<< HEAD
-def create_dataset_from_buffers(
-    dataset_id: str,
-    buffer: List[Dict[str, Union[list, Dict]]],
-    env: Optional[gym.Env] = None,
-    algorithm_name: Optional[str] = None,
-    author: Optional[str] = None,
-    author_email: Optional[str] = None,
-    code_permalink: Optional[str] = None,
-    minari_version: Optional[str] = None,
-    action_space: Optional[gym.spaces.Space] = None,
-    observation_space: Optional[gym.spaces.Space] = None,
-    ref_min_score: Optional[float] = None,
-    ref_max_score: Optional[float] = None,
-    expert_policy: Optional[Callable[[ObsType], ActType]] = None,
-    num_episodes_average_score: int = 100,
-):
-    """Create Minari dataset from a list of episode dictionary buffers.
-
-    The ``dataset_id`` parameter corresponds to the name of the dataset, with the syntax as follows:
-    ``(env_name-)(dataset_name)(-v(version))`` where ``env_name`` identifies the name of the environment used to generate the dataset ``dataset_name``.
-    This ``dataset_id`` is used to load the Minari datasets with :meth:`minari.load_dataset`.
-=======
 def _generate_dataset_path(dataset_id: str) -> str | os.PathLike:
     """Checks if the dataset already exists locally, then create and return the data storage directory."""
     dataset_path = get_dataset_path(dataset_id)
@@ -340,38 +317,16 @@
         raise ValueError(
             f"A Minari dataset with ID {dataset_id} already exists and it cannot be overridden. Please use a different dataset name or version."
         )
->>>>>>> 98016acf
 
     dataset_path = os.path.join(dataset_path, "data")
     os.makedirs(dataset_path)
 
     return dataset_path
 
-<<<<<<< HEAD
-    Args:
-        dataset_id (str): name id to identify Minari dataset
-        buffer (list[Dict[str, Union[list, Dict]]]): list of episode dictionaries with data
-        env (Optional[gym.Env], optional): Gymnasium environment used to collect the buffer data
-        algorithm_name (Optional[str], optional): name of the algorithm used to collect the data. Defaults to None.
-        author (Optional[str], optional): author that generated the dataset. Defaults to None.
-        author_email (Optional[str], optional): email of the author that generated the dataset. Defaults to None.
-        code_permalink (Optional[str], optional): link to relevant code used to generate the dataset. Defaults to None.
-        ref_min_score (Optional[float], optional): minimum reference score from the average returns of a random policy. This value is later used to normalize a score with :meth:`minari.get_normalized_score`. If default None the value will be estimated with a default random policy.
-                                                    Also note that this attribute will be added to the Minari dataset only if `ref_max_score` or `expert_policy` are assigned a valid value other than None.
-        ref_max_score (Optional[float], optional: maximum reference score from the average returns of a hypothetical expert policy. This value is used in `MinariDataset.get_normalized_score()`. Default None.
-        expert_policy (Optional[Callable[[ObsType], ActType], optional): policy to compute `ref_max_score` by averaging the returns over a number of episodes equal to  `num_episodes_average_score`.
-                                                                        `ref_max_score` and `expert_policy` can't be passed at the same time. Default to None
-        num_episodes_average_score (int): number of episodes to average over the returns to compute `ref_min_score` and `ref_max_score`. Default to 100.
-                observation_space:
-        action_space (Optional[gym.spaces.Space]): action space of the environment. If None (default) use the environment action space.
-        observation_space (Optional[gym.spaces.Space]): observation space of the environment. If None (default) use the environment observation space.
-        minari_version (Optional[str], optional): Minari version specifier compatible with the dataset. If None (default) use the installed Minari version.
-=======
->>>>>>> 98016acf
 
 def _generate_dataset_metadata(
-    env_spec: EnvSpec,
     dataset_id: str,
+    env_spec: Optional[EnvSpec],
     eval_env: Optional[str | gym.Env | EnvSpec],
     algorithm_name: Optional[str],
     author: Optional[str],
@@ -437,21 +392,7 @@
     except InvalidSpecifier:
         print(f"{minari_version} is not a version specifier.")
 
-<<<<<<< HEAD
-    if env is None and (observation_space is None or action_space is None):
-        raise ValueError(
-            "Both observation space and action space must be provided, if environment is None"
-        )
-
-    if observation_space is None:
-        assert env is not None
-        observation_space = env.observation_space
-    if action_space is None:
-        assert env is not None
-        action_space = env.action_space
-=======
     dataset_metadata["minari_version"] = minari_version
->>>>>>> 98016acf
 
     if expert_policy is not None and ref_max_score is not None:
         raise ValueError(
@@ -459,45 +400,17 @@
         )
 
     if eval_env is None:
-        warnings.warn(
-            f"`eval_env` is set to None. If another environment is intended to be used for evaluation please specify corresponding Gymnasium environment (gym.Env | gym.envs.registration.EnvSpec).\
+        if env_spec is not None:
+            warnings.warn(
+                f"`eval_env` is set to None. If another environment is intended to be used for evaluation please specify corresponding Gymnasium environment (gym.Env | gym.envs.registration.EnvSpec).\
                   If None the environment used to collect the data (`env={env_spec}`) will be used for this purpose.",
-            UserWarning,
-        )
-<<<<<<< HEAD
-    dataset_path.mkdir()
-
-    dataset_path = os.path.join(dataset_path, "data")
-    env_spec = None
-    if env is not None:
-        env_spec = env.spec
-    storage = MinariStorage.new(
-        dataset_path,
-        observation_space=observation_space,
-        action_space=action_space,
-        env_spec=env_spec,
-    )
-
-    metadata: Dict[str, Any] = {
-        "dataset_id": dataset_id,
-        "minari_version": minari_version,
-    }
-    if algorithm_name is not None:
-        metadata["algorithm_name"] = algorithm_name
-    if author is not None:
-        metadata["author"] = author
-    if author_email is not None:
-        metadata["author_email"] = author_email
-    if code_permalink is not None:
-        metadata["code_permalink"] = code_permalink
-    if env is not None and (expert_policy is not None or ref_max_score is not None):
-        env = copy.deepcopy(env)
-        if ref_min_score is None:
-            ref_min_score = get_average_reference_score(
-                env,
-                RandomPolicy(env),
-                num_episodes_average_score,
-=======
+                UserWarning,
+            )
+        else:
+            warnings.warn(
+                "Since both `eval_env` and `env` used to collect the data are None, no environment can be used for evaluation",
+                UserWarning,
+            )
         eval_env_spec = env_spec
     else:
         if isinstance(eval_env, str):
@@ -513,23 +426,16 @@
         assert eval_env_spec is not None
         dataset_metadata["eval_env_spec"] = eval_env_spec.to_json()
 
-    if expert_policy is not None or ref_max_score is not None:
+    if eval_env_spec is not None and (expert_policy is not None or ref_max_score is not None):
         env_ref_score = gym.make(eval_env_spec)
         if ref_min_score is None:
             ref_min_score = get_average_reference_score(
                 env_ref_score, RandomPolicy(env_ref_score), num_episodes_average_score
->>>>>>> 98016acf
             )
 
         if expert_policy is not None:
             ref_max_score = get_average_reference_score(
-<<<<<<< HEAD
-                env,
-                expert_policy,
-                num_episodes_average_score,
-=======
                 env_ref_score, expert_policy, num_episodes_average_score
->>>>>>> 98016acf
             )
         dataset_metadata["ref_max_score"] = ref_max_score
         dataset_metadata["ref_min_score"] = ref_min_score
@@ -540,8 +446,8 @@
 
 def create_dataset_from_buffers(
     dataset_id: str,
-    env: str | gym.Env | EnvSpec,
     buffer: List[Dict[str, Union[list, Dict]]],
+    env: Optional[str | gym.Env | EnvSpec] = None,
     eval_env: Optional[str | gym.Env | EnvSpec] = None,
     algorithm_name: Optional[str] = None,
     author: Optional[str] = None,
@@ -572,10 +478,10 @@
 
     Args:
         dataset_id (str): name id to identify Minari dataset.
-        env (str|gym.Env|EnvSpec): Gymnasium environment(gym.Env)/environment id(str)/environment spec(EnvSpec) used to collect the buffer data.
         buffer (list[Dict[str, Union[list, Dict]]]): list of episode dictionaries with data.
+        env (Optional[str|gym.Env|EnvSpec]): Gymnasium environment(gym.Env)/environment id(str)/environment spec(EnvSpec) used to collect the buffer data. Defaults to None.
         eval_env (Optional[str|gym.Env|EnvSpec]): Gymnasium environment(gym.Env)/environment id(str)/environment spec(EnvSpec) to use for evaluation with the dataset. After loading the dataset, the environment can be recovered as follows: `MinariDataset.recover_environment(eval_env=True).
-                                                If None the `env` used to collect the buffer data should be used for evaluation.
+                                                If None, and if the `env` used to collect the buffer data is available, latter should be used for evaluation.
         algorithm_name (Optional[str], optional): name of the algorithm used to collect the data. Defaults to None.
         author (Optional[str], optional): author that generated the dataset. Defaults to None.
         author_email (Optional[str], optional): email of the author that generated the dataset. Defaults to None.
@@ -602,11 +508,24 @@
         env_spec = env
     elif isinstance(env, gym.Env):
         env_spec = env.spec
+    elif env is None:
+        env_spec = None
     else:
-        raise ValueError("The `env` argument must be of types str|EnvSpec|gym.Env")
+        raise ValueError("The `env` argument must be of types str|EnvSpec|gym.Env|None")
+
+    if isinstance(env, (str, EnvSpec, type(None))) and (observation_space is None or action_space is None):
+        raise ValueError("Both observation space and action space must be provided, if env is str|EnvSpec|None")
+
+    if observation_space is None:
+        assert isinstance(env, gym.Env)
+        observation_space = env.observation_space
+    if action_space is None:
+        assert isinstance(env, gym.Env)
+        action_space = env.action_space
+
     metadata = _generate_dataset_metadata(
+        dataset_id,
         env_spec,
-        dataset_id,
         eval_env,
         algorithm_name,
         author,
@@ -674,8 +593,8 @@
     assert collector_env.datasets_path is not None
     dataset_path = _generate_dataset_path(dataset_id)
     metadata: Dict[str, Any] = _generate_dataset_metadata(
+        dataset_id,
         copy.deepcopy(collector_env.env.spec),
-        dataset_id,
         eval_env,
         algorithm_name,
         author,
