from __future__ import annotations

<<<<<<< HEAD
import copy
=======
import json
>>>>>>> cb45a49c
import os
import pathlib
import warnings
from abc import ABC, abstractmethod
from typing import Any, Callable, Dict, Iterable, List, Optional, Union

import gymnasium as gym
import numpy as np
import pandas as pd
from gymnasium.envs.registration import EnvSpec

from minari.serialization import deserialize_space, serialize_space


PathLike = Union[str, os.PathLike]
METADATA_FILE_NAME = "metadata.json"


class MinariStorage(ABC):
    """Class that handles disk access to the data."""

    def __init__(
        self,
        data_path: pathlib.Path,
        observation_space: gym.Space,
        action_space: gym.Space,
    ):
        self._data_path: pathlib.Path = data_path
        self._observation_space = observation_space
        self._action_space = action_space

    @classmethod
    def read(cls, data_path: PathLike) -> MinariStorage:
        """Create a MinariStorage to read data from a path.

        Args:
            data_path (str or Path): directory where the data is stored.

        Returns:
            A new MinariStorage object to read the data.

        Raises:
            ValueError: if the specified path doesn't exist or doesn't contain any data.
        """
        data_path = pathlib.Path(data_path)
        if not data_path.is_dir():
            raise ValueError(f"The data path {data_path} doesn't exist")
        metadata_file_path = data_path.joinpath(METADATA_FILE_NAME)
        if not metadata_file_path.exists():
            raise ValueError(f"No data found in data path {data_path}")
        with open(metadata_file_path) as file:
            metadata = json.load(file)

        observation_space = None
        action_space = None
        if "observation_space" in metadata.keys():
            serialized_space = metadata["observation_space"]
            assert isinstance(serialized_space, str)
            observation_space = deserialize_space(serialized_space)
        if "action_space" in metadata.keys():
            serialized_space = metadata["action_space"]
            assert isinstance(serialized_space, str)
            action_space = deserialize_space(serialized_space)

        if action_space is None or observation_space is None:
            env_spec_str = metadata.get("env_spec")
            assert isinstance(env_spec_str, str)
            env_spec = EnvSpec.from_json(env_spec_str)
            env = gym.make(env_spec)
            if observation_space is None:
                observation_space = env.observation_space
            if action_space is None:
                action_space = env.action_space

        from minari.dataset.storages import registry  # avoid circular import
        return registry[metadata["data_format"]](
            data_path, observation_space, action_space
        )

    @classmethod
    def new(
        cls,
        data_path: PathLike,
        observation_space: Optional[gym.Space] = None,
        action_space: Optional[gym.Space] = None,
        env_spec: Optional[EnvSpec] = None,
        data_format: str = "hdf5",
    ) -> MinariStorage:
        """Class method to create a new data storage.

        Args:
            data_path (str or Path): directory where the data will be stored.
            observation_space (gymnasium.Space, optional): Gymnasium observation space of the dataset.
            action_space (gymnasium.Space, optional): Gymnasium action space of the dataset.
            env_spec (EnvSpec, optional): Gymnasium EnvSpec of the environment that generates the dataset.
            data_format (str): Format of the data. Default value is "hdf5".

        Returns:
            A new MinariStorage object to write new data.

        Raises:
            ValueError: if the data format is incorrect or the data path already exists.
              Moreover, you need to specify the env_spec or both the observation_space and action_space.
        """
        if env_spec is None and (observation_space is None or action_space is None):
            raise ValueError(
                "Since env_spec is not specified, you need to specify both action space and observation space"
            )
        from minari.dataset.storages import registry  # avoid circular import
        if data_format not in registry.keys():
            raise ValueError(f"No storage implemented for {data_format}. Available formats: {registry.keys()}")

        data_path = pathlib.Path(data_path)
        data_path.mkdir(exist_ok=True)
        if data_path.joinpath(METADATA_FILE_NAME).exists():
            raise ValueError(
                f"A dataset is already available at {data_path}. Delete it or specify another path"
            )

        if observation_space is None or action_space is None:
            assert env_spec is not None
            env = gym.make(env_spec)
            if observation_space is None:
                observation_space = env.observation_space
            if action_space is None:
                action_space = env.action_space

        metadata: Dict[str, Any] = {
            "total_episodes": 0,
            "total_steps": 0,
            "data_format": data_format,
            "observation_space": serialize_space(observation_space),
            "action_space": serialize_space(action_space),
        }
        if env_spec is not None:
            try:
                metadata["env_spec"] = env_spec.to_json()
            except TypeError as e:
                warnings.warn(
                    f"env_spec is not serializable as {str(e)}. "
                    "You will not be able to recover the environment from the dataset."
                )
        with open(data_path.joinpath(METADATA_FILE_NAME), "w") as f:
            json.dump(metadata, f)

        obj = registry[data_format]._create(data_path, observation_space, action_space)
        return obj

    @classmethod
    @abstractmethod
    def _create(
        cls,
        data_path: pathlib.Path,
        observation_space: gym.Space,
        action_space: gym.Space,
    ) -> MinariStorage:
        ...

    @property
    def metadata(self) -> Dict[str, Any]:
        """Metadata of the dataset."""
        with open(self.data_path.joinpath(METADATA_FILE_NAME)) as file:
            metadata = json.load(file)

        metadata["observation_space"] = self.observation_space
        metadata["action_space"] = self.action_space
        return metadata

    def update_metadata(self, metadata: Dict):
        """Update the metadata adding/modifying some keys.

        Args:
            metadata (dict): dictionary of keys-values to add to the metadata.
        """
        forbidden_keys = {"observation_space", "action_space", "env_spec"}.intersection(
            metadata.keys()
        )
        if forbidden_keys:
            raise ValueError(
                f"You are not allowed to update values for {', '.join(forbidden_keys)}"
            )

        with open(self.data_path.joinpath(METADATA_FILE_NAME)) as file:
            saved_metadata = json.load(file)

        saved_metadata.update(metadata)
        with open(self.data_path.joinpath(METADATA_FILE_NAME), "w") as file:
            json.dump(saved_metadata, file)

    @abstractmethod
    def update_episode_metadata(
        self, metadatas: Iterable[Dict], episode_indices: Optional[Iterable] = None
    ):
        """Update the metadata of episodes.

        Args:
            metadatas (Iterable[Dict]): metadatas, one for each episode.
            episode_indices (Iterable, optional): episode indices to update.
            If not specified, all the episodes are considered.
        """
        ...

    def apply(
        self,
        function: Callable[[dict], Any],
        episode_indices: Optional[Iterable] = None,
    ) -> Iterable[Any]:
        """Apply a function to a slice of the data.

        Args:
            function (Callable): function to apply to episodes
            episode_indices (Optional[Iterable]): episodes id to consider

        Returns:
            outs (Iterable): outputs returned by the function applied to episodes
        """
        if episode_indices is None:
            episode_indices = range(self.total_episodes)

        ep_dicts = self.get_episodes(episode_indices)
        return map(function, ep_dicts)

<<<<<<< HEAD
    def _decode_infos(self, infos: h5py.Group):
        result = {}
        for key in infos.keys():
            if isinstance(infos[key], h5py.Group):
                result[key] = self._decode_infos(infos[key])
            elif isinstance(infos[key], h5py.Dataset):
                result[key] = infos[key][()]
            else:
                raise ValueError(
                    "Infos are in an unsupported format; see Minari documentation for supported formats."
                )
        return result

    def _decode_space(
        self,
        hdf_ref: Union[h5py.Group, h5py.Dataset, h5py.Datatype],
        space: gym.spaces.Space,
    ) -> Union[Dict, Tuple, List, np.ndarray, pd.arrays.IntegerArray]:
        assert not isinstance(hdf_ref, h5py.Datatype)

        if isinstance(space, gym.spaces.Tuple):
            assert isinstance(hdf_ref, h5py.Group)
            result = []
            for i in range(len(hdf_ref.keys())):
                result.append(
                    self._decode_space(hdf_ref[f"_index_{i}"], space.spaces[i])
                )
            return tuple(result)
        elif isinstance(space, gym.spaces.Dict):
            assert isinstance(hdf_ref, h5py.Group)
            result = {}
            for key in hdf_ref.keys():
                result[key] = self._decode_space(hdf_ref[key], space.spaces[key])
            return result
        elif isinstance(space, gym.spaces.Text):
            assert isinstance(hdf_ref, h5py.Dataset)
            result = map(lambda string: string.decode("utf-8"), hdf_ref[()])
            res = list(result)
            if res[0] == "":
                res[0] = None
            return res
        else:
            assert isinstance(hdf_ref, h5py.Dataset)
            array = hdf_ref[()]
            if (isinstance(space, (gym.spaces.Discrete, gym.spaces.MultiDiscrete)) or
                    (isinstance(space, gym.spaces.Box) and np.issubdtype(space.dtype, np.integer))):
                return pd.array(array, dtype=pd.Int32Dtype())
            return array

=======
    @abstractmethod
>>>>>>> cb45a49c
    def get_episodes(self, episode_indices: Iterable[int]) -> List[dict]:
        """Get a list of episodes.

        Args:
            episode_indices (Iterable[int]): episodes id to return

        Returns:
            episodes (List[dict]): list of episodes data
        """
        ...

    @abstractmethod
    def update_episodes(self, episodes: Iterable[dict]):
        """Update episodes in the storage from a list of episode buffer.

        Args:
            episodes (Iterable[dict]): list of episodes buffer.
            They must contain the keys specified in EpsiodeData dataclass, except for `id` which is optional.
            If `id` is specified and exists, the new data is appended to the one in the storage.
        """
<<<<<<< HEAD
        additional_steps = 0
        with h5py.File(self._file_path, "a", track_order=True) as file:
            for eps_buff in episodes:
                total_episodes = len(file.keys())
                episode_id = eps_buff.pop("id", total_episodes)
                assert (
                    episode_id <= total_episodes
                ), "Invalid episode id; ids must be sequential."
                episode_group = _get_from_h5py(file, f"episode_{episode_id}")
                episode_group.attrs["id"] = episode_id
                if "seed" in eps_buff.keys():
                    assert "seed" not in episode_group.attrs.keys()
                    episode_group.attrs["seed"] = eps_buff.pop("seed")
                total_steps = len(eps_buff["rewards"])
                if np.isnan(eps_buff["rewards"][0]):
                    total_steps -= 1
                episode_group.attrs["total_steps"] = total_steps
                additional_steps += total_steps

                _add_episode_to_group(eps_buff, episode_group)

            current_steps = file.attrs["total_steps"]
            assert isinstance(current_steps, np.integer)
            total_steps = current_steps + additional_steps
            total_episodes = len(file.keys())

            file.attrs.modify("total_episodes", total_episodes)
            file.attrs.modify("total_steps", total_steps)

    def get_size(self):
        """Returns the dataset size in MB.

        Returns:
            datasize (float): size of the dataset in MB
        """
        datasize_list = []
        if os.path.exists(self.data_path):

            for filename in os.listdir(self.data_path):
                datasize = os.path.getsize(os.path.join(self.data_path, filename))
                datasize_list.append(datasize)

        datasize = np.round(np.sum(datasize_list) / 1000000, 1)

        return datasize
=======
        ...
>>>>>>> cb45a49c

    @abstractmethod
    def update_from_storage(self, storage: MinariStorage):
        """Update the dataset using another MinariStorage.

        Args:
            storage (MinariStorage): the other MinariStorage from which the data will be taken
        """
        ...

    def get_size(self) -> float:
        """Returns the dataset size in MB.

        Returns:
            datasize (float): size of the dataset in MB
        """
        datasize = 0
        if self.data_path.exists():
            for filename in self.data_path.glob('**/*'):
                st_size = self.data_path.joinpath(filename).stat().st_size
                datasize += st_size / 1000000

        return np.round(datasize, 1)

    @property
    def data_path(self) -> pathlib.Path:
        """Full path to the dataset."""
        return self._data_path

    @property
    def total_episodes(self) -> int:
        """Total episodes in the dataset."""
        return self.metadata["total_episodes"]

    @property
    def total_steps(self) -> int:
        """Total steps in the dataset."""
        return self.metadata["total_steps"]

    @property
    def observation_space(self) -> gym.Space:
        """Observation Space of the dataset."""
        return self._observation_space

    @property
    def action_space(self) -> gym.Space:
        """Action space of the dataset."""
<<<<<<< HEAD
        if self._action_space is None:
            with h5py.File(self._file_path, "r") as file:
                assert "action_space" in file.attrs.keys(), "Minari hdf5 datasets must contain an action_space attribute."
                serialized_space = file.attrs["action_space"]
                assert isinstance(serialized_space, str)
                self._action_space = deserialize_space(serialized_space)

        return self._action_space


def _get_from_h5py(group: h5py.Group, name: str) -> h5py.Group:
    if name in group:
        subgroup = group.get(name)
        assert isinstance(subgroup, h5py.Group)
    else:
        subgroup = group.create_group(name)

    return subgroup


def _add_episode_to_group(episode_buffer: Dict, episode_group: h5py.Group):
    for key, data in episode_buffer.items():
        if isinstance(data, dict):
            episode_group_to_clear = _get_from_h5py(episode_group, key)
            _add_episode_to_group(data, episode_group_to_clear)
        elif all([isinstance(entry, tuple) for entry in data]):  # list of tuples
            dict_data = {
                f"_index_{str(i)}": [entry[i] for entry in data]
                for i, _ in enumerate(data[0])
            }
            episode_group_to_clear = _get_from_h5py(episode_group, key)
            _add_episode_to_group(dict_data, episode_group_to_clear)
        elif all(
            [isinstance(entry, OrderedDict) for entry in data]
        ):  # list of OrderedDict
            dict_data = {key: [entry[key] for entry in data] for key in data[0].keys()}
            episode_group_to_clear = _get_from_h5py(episode_group, key)
            _add_episode_to_group(dict_data, episode_group_to_clear)

        # leaf data
        elif key in episode_group:
            dataset = episode_group[key]
            assert isinstance(dataset, h5py.Dataset)
            dataset.resize((dataset.shape[0] + len(data), *dataset.shape[1:]))
            dataset[-len(data) :] = data
        else:
            dtype = None

            if data[0] is None:
                data = copy.deepcopy(data)
                data[0] = ""
            if all(map(lambda elem: isinstance(elem, str), data)):
                dtype = h5py.string_dtype(encoding="utf-8")
            dshape = ()
            if hasattr(data[0], "shape"):
                dshape = data[0].shape

            episode_group.create_dataset(
                key, data=data, dtype=dtype, chunks=True, maxshape=(None, *dshape)
            )
=======
        return self._action_space
>>>>>>> cb45a49c
<|MERGE_RESOLUTION|>--- conflicted
+++ resolved
@@ -1,10 +1,6 @@
 from __future__ import annotations
 
-<<<<<<< HEAD
-import copy
-=======
 import json
->>>>>>> cb45a49c
 import os
 import pathlib
 import warnings
@@ -227,59 +223,7 @@
         ep_dicts = self.get_episodes(episode_indices)
         return map(function, ep_dicts)
 
-<<<<<<< HEAD
-    def _decode_infos(self, infos: h5py.Group):
-        result = {}
-        for key in infos.keys():
-            if isinstance(infos[key], h5py.Group):
-                result[key] = self._decode_infos(infos[key])
-            elif isinstance(infos[key], h5py.Dataset):
-                result[key] = infos[key][()]
-            else:
-                raise ValueError(
-                    "Infos are in an unsupported format; see Minari documentation for supported formats."
-                )
-        return result
-
-    def _decode_space(
-        self,
-        hdf_ref: Union[h5py.Group, h5py.Dataset, h5py.Datatype],
-        space: gym.spaces.Space,
-    ) -> Union[Dict, Tuple, List, np.ndarray, pd.arrays.IntegerArray]:
-        assert not isinstance(hdf_ref, h5py.Datatype)
-
-        if isinstance(space, gym.spaces.Tuple):
-            assert isinstance(hdf_ref, h5py.Group)
-            result = []
-            for i in range(len(hdf_ref.keys())):
-                result.append(
-                    self._decode_space(hdf_ref[f"_index_{i}"], space.spaces[i])
-                )
-            return tuple(result)
-        elif isinstance(space, gym.spaces.Dict):
-            assert isinstance(hdf_ref, h5py.Group)
-            result = {}
-            for key in hdf_ref.keys():
-                result[key] = self._decode_space(hdf_ref[key], space.spaces[key])
-            return result
-        elif isinstance(space, gym.spaces.Text):
-            assert isinstance(hdf_ref, h5py.Dataset)
-            result = map(lambda string: string.decode("utf-8"), hdf_ref[()])
-            res = list(result)
-            if res[0] == "":
-                res[0] = None
-            return res
-        else:
-            assert isinstance(hdf_ref, h5py.Dataset)
-            array = hdf_ref[()]
-            if (isinstance(space, (gym.spaces.Discrete, gym.spaces.MultiDiscrete)) or
-                    (isinstance(space, gym.spaces.Box) and np.issubdtype(space.dtype, np.integer))):
-                return pd.array(array, dtype=pd.Int32Dtype())
-            return array
-
-=======
-    @abstractmethod
->>>>>>> cb45a49c
+    @abstractmethod
     def get_episodes(self, episode_indices: Iterable[int]) -> List[dict]:
         """Get a list of episodes.
 
@@ -300,55 +244,7 @@
             They must contain the keys specified in EpsiodeData dataclass, except for `id` which is optional.
             If `id` is specified and exists, the new data is appended to the one in the storage.
         """
-<<<<<<< HEAD
-        additional_steps = 0
-        with h5py.File(self._file_path, "a", track_order=True) as file:
-            for eps_buff in episodes:
-                total_episodes = len(file.keys())
-                episode_id = eps_buff.pop("id", total_episodes)
-                assert (
-                    episode_id <= total_episodes
-                ), "Invalid episode id; ids must be sequential."
-                episode_group = _get_from_h5py(file, f"episode_{episode_id}")
-                episode_group.attrs["id"] = episode_id
-                if "seed" in eps_buff.keys():
-                    assert "seed" not in episode_group.attrs.keys()
-                    episode_group.attrs["seed"] = eps_buff.pop("seed")
-                total_steps = len(eps_buff["rewards"])
-                if np.isnan(eps_buff["rewards"][0]):
-                    total_steps -= 1
-                episode_group.attrs["total_steps"] = total_steps
-                additional_steps += total_steps
-
-                _add_episode_to_group(eps_buff, episode_group)
-
-            current_steps = file.attrs["total_steps"]
-            assert isinstance(current_steps, np.integer)
-            total_steps = current_steps + additional_steps
-            total_episodes = len(file.keys())
-
-            file.attrs.modify("total_episodes", total_episodes)
-            file.attrs.modify("total_steps", total_steps)
-
-    def get_size(self):
-        """Returns the dataset size in MB.
-
-        Returns:
-            datasize (float): size of the dataset in MB
-        """
-        datasize_list = []
-        if os.path.exists(self.data_path):
-
-            for filename in os.listdir(self.data_path):
-                datasize = os.path.getsize(os.path.join(self.data_path, filename))
-                datasize_list.append(datasize)
-
-        datasize = np.round(np.sum(datasize_list) / 1000000, 1)
-
-        return datasize
-=======
-        ...
->>>>>>> cb45a49c
+        ...
 
     @abstractmethod
     def update_from_storage(self, storage: MinariStorage):
@@ -396,67 +292,4 @@
     @property
     def action_space(self) -> gym.Space:
         """Action space of the dataset."""
-<<<<<<< HEAD
-        if self._action_space is None:
-            with h5py.File(self._file_path, "r") as file:
-                assert "action_space" in file.attrs.keys(), "Minari hdf5 datasets must contain an action_space attribute."
-                serialized_space = file.attrs["action_space"]
-                assert isinstance(serialized_space, str)
-                self._action_space = deserialize_space(serialized_space)
-
-        return self._action_space
-
-
-def _get_from_h5py(group: h5py.Group, name: str) -> h5py.Group:
-    if name in group:
-        subgroup = group.get(name)
-        assert isinstance(subgroup, h5py.Group)
-    else:
-        subgroup = group.create_group(name)
-
-    return subgroup
-
-
-def _add_episode_to_group(episode_buffer: Dict, episode_group: h5py.Group):
-    for key, data in episode_buffer.items():
-        if isinstance(data, dict):
-            episode_group_to_clear = _get_from_h5py(episode_group, key)
-            _add_episode_to_group(data, episode_group_to_clear)
-        elif all([isinstance(entry, tuple) for entry in data]):  # list of tuples
-            dict_data = {
-                f"_index_{str(i)}": [entry[i] for entry in data]
-                for i, _ in enumerate(data[0])
-            }
-            episode_group_to_clear = _get_from_h5py(episode_group, key)
-            _add_episode_to_group(dict_data, episode_group_to_clear)
-        elif all(
-            [isinstance(entry, OrderedDict) for entry in data]
-        ):  # list of OrderedDict
-            dict_data = {key: [entry[key] for entry in data] for key in data[0].keys()}
-            episode_group_to_clear = _get_from_h5py(episode_group, key)
-            _add_episode_to_group(dict_data, episode_group_to_clear)
-
-        # leaf data
-        elif key in episode_group:
-            dataset = episode_group[key]
-            assert isinstance(dataset, h5py.Dataset)
-            dataset.resize((dataset.shape[0] + len(data), *dataset.shape[1:]))
-            dataset[-len(data) :] = data
-        else:
-            dtype = None
-
-            if data[0] is None:
-                data = copy.deepcopy(data)
-                data[0] = ""
-            if all(map(lambda elem: isinstance(elem, str), data)):
-                dtype = h5py.string_dtype(encoding="utf-8")
-            dshape = ()
-            if hasattr(data[0], "shape"):
-                dshape = data[0].shape
-
-            episode_group.create_dataset(
-                key, data=data, dtype=dtype, chunks=True, maxshape=(None, *dshape)
-            )
-=======
-        return self._action_space
->>>>>>> cb45a49c
+        return self._action_space