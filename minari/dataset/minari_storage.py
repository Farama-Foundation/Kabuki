--- conflicted
+++ resolved
@@ -10,15 +10,13 @@
 import numpy as np
 from google.cloud import storage  # pyright: ignore [reportGeneralTypeIssues]
 from gymnasium.envs.registration import EnvSpec
-<<<<<<< HEAD
+
 from packaging.specifiers import InvalidSpecifier, SpecifierSet
 from packaging.version import Version
 
 from minari.data_collector import DataCollectorV0
 from minari.serialization import deserialize_space
 from minari.storage.datasets_root_dir import get_dataset_path
-=======
->>>>>>> dd8406ee
 
 from minari.serialization import deserialize_space, serialize_space
 
@@ -403,13 +401,23 @@
             dataset.resize((dataset.shape[0] + len(data), *dataset.shape[1:]))
             dataset[-len(data) :] = data
         else:
-<<<<<<< HEAD
+          dtype = None
+            if all(map(lambda elem: isinstance(elem, str), data)):
+                dtype = h5py.string_dtype(encoding="utf-8")
+            dshape = ()
+            if hasattr(data[0], "shape"):
+                dshape = data[0].shape
+
+            episode_group.create_dataset(
+                key, data=data, dtype=dtype, chunks=True, maxshape=(None, *dshape)
+            )
             assert np.all(np.logical_not(np.isnan(data)))
             # add seed to attributes
             episode_group.create_dataset(key, data=data, chunks=True)
 
     return episode_group
 
+            
 
 def get_dataset_size(dataset_id: str):
     """Returns the dataset size in MB.
@@ -440,16 +448,4 @@
                 datasize_list.append(bucket.get_blob(blob.name).size)
     datasize = np.round(np.sum(datasize_list) / 1000000, 1)
 
-    return datasize
-=======
-            dtype = None
-            if all(map(lambda elem: isinstance(elem, str), data)):
-                dtype = h5py.string_dtype(encoding="utf-8")
-            dshape = ()
-            if hasattr(data[0], "shape"):
-                dshape = data[0].shape
-
-            episode_group.create_dataset(
-                key, data=data, dtype=dtype, chunks=True, maxshape=(None, *dshape)
-            )
->>>>>>> dd8406ee
+    return datasize