--- conflicted
+++ resolved
@@ -559,46 +559,29 @@
 
     # verify the actions and observations are in the appropriate action space and observation space, and that the episode lengths are correct
     for episode in episodes:
-<<<<<<< HEAD
         offset = 1 if np.isnan(episode["rewards"][0]) else 0
-        total_steps += episode["total_timesteps"]
-=======
         total_steps += episode["total_steps"]
->>>>>>> 852e2993
         _check_space_elem(
             episode["observations"],
             observation_space,
             episode["total_steps"] + 1,
         )
-<<<<<<< HEAD
-        _check_space_elem(episode["actions"], action_space, episode["total_timesteps"] + offset)
-=======
-        _check_space_elem(episode["actions"], action_space, episode["total_steps"])
->>>>>>> 852e2993
+        _check_space_elem(episode["actions"], action_space, episode["total_steps"] + offset)
 
         for i in range(episode["total_steps"] + 1):
             obs = _reconstuct_obs_or_action_at_index_recursive(
                 episode["observations"], i
             )
             assert observation_space.contains(obs)
-<<<<<<< HEAD
-        for i in range(1, episode["total_timesteps"] + offset):
-=======
-        for i in range(episode["total_steps"]):
->>>>>>> 852e2993
+
+        for i in range(1, episode["total_steps"] + offset):
             action = _reconstuct_obs_or_action_at_index_recursive(episode["actions"], i)
             res = action_space.contains(action)
             assert res
 
-<<<<<<< HEAD
-        assert episode["total_timesteps"] + offset == len(episode["rewards"]) 
-        assert episode["total_timesteps"] + offset == len(episode["terminations"])
-        assert episode["total_timesteps"] + offset == len(episode["truncations"])
-=======
-        assert episode["total_steps"] == len(episode["rewards"])
-        assert episode["total_steps"] == len(episode["terminations"])
-        assert episode["total_steps"] == len(episode["truncations"])
->>>>>>> 852e2993
+        assert episode["total_steps"] + offset == len(episode["rewards"])
+        assert episode["total_steps"] + offset == len(episode["terminations"])
+        assert episode["total_steps"] + offset == len(episode["truncations"])
     assert total_steps == data.total_steps
 
 
@@ -732,12 +715,8 @@
             observation_space,
             episode.total_steps + 1,
         )
-<<<<<<< HEAD
         offset = 1 if np.isnan(episode.rewards[0]) else 0
-        _check_space_elem(episode.actions, action_space, episode.total_timesteps + offset)
-=======
-        _check_space_elem(episode.actions, action_space, episode.total_steps)
->>>>>>> 852e2993
+        _check_space_elem(episode.actions, action_space, episode.total_steps + offset)
 
         for i in range(episode.total_steps + 1):
             obs = _reconstuct_obs_or_action_at_index_recursive(episode.observations, i)
@@ -749,23 +728,13 @@
 
             assert observation_space.contains(obs)
 
-<<<<<<< HEAD
-        for i in range(offset, episode.total_timesteps + offset):
+        for i in range(offset, episode.total_steps + offset):
             action = _reconstuct_obs_or_action_at_index_recursive(episode.actions, i)
             assert action_space.contains(action)
 
-        assert episode.total_timesteps + offset == len(episode.rewards)
-        assert episode.total_timesteps + offset == len(episode.terminations)
-        assert episode.total_timesteps + offset == len(episode.truncations)
-=======
-        for i in range(episode.total_steps):
-            action = _reconstuct_obs_or_action_at_index_recursive(episode.actions, i)
-            assert action_space.contains(action)
-
-        assert episode.total_steps == len(episode.rewards)
-        assert episode.total_steps == len(episode.terminations)
-        assert episode.total_steps == len(episode.truncations)
->>>>>>> 852e2993
+        assert episode.total_steps + offset == len(episode.rewards)
+        assert episode.total_steps + offset == len(episode.terminations)
+        assert episode.total_steps + offset == len(episode.truncations)
 
 
 def check_infos_equal(info_1: Dict, info_2: Dict) -> bool:
