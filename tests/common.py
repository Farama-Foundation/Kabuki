<<<<<<< HEAD
=======
import sys
import unicodedata
>>>>>>> c4f8d952
from typing import Any, Iterable, List, Union

import gymnasium as gym
import numpy as np
from gymnasium import spaces
from gymnasium.envs.registration import register
from gymnasium.utils.env_checker import data_equivalence

import minari
from minari import DataCollectorV0, MinariDataset
from minari.dataset.minari_dataset import EpisodeData
from minari.dataset.minari_storage import MinariStorage


unicode_charset = "".join(
    [chr(i) for i in range(sys.maxunicode) if unicodedata.category(chr(i)) != "Cs"]
)


class DummyBoxEnv(gym.Env):
    def __init__(self):
        self.action_space = spaces.Box(low=-1, high=4, shape=(2,), dtype=np.float32)
        self.observation_space = spaces.Box(
            low=-1, high=4, shape=(3,), dtype=np.float32
        )

    def step(self, action):
        terminated = self.timestep > 5
        self.timestep += 1

        return self.observation_space.sample(), 0, terminated, False, {}

    def reset(self, seed=None, options=None):
        self.timestep = 0
        return self.observation_space.sample(), {}


class DummyMultiDimensionalBoxEnv(gym.Env):
    def __init__(self):
        self.action_space = spaces.Box(
            low=-1, high=4, shape=(2, 2, 2), dtype=np.float32
        )
        self.observation_space = spaces.Box(
            low=-1, high=4, shape=(3, 3, 3), dtype=np.float32
        )

    def step(self, action):
        terminated = self.timestep > 5
        self.timestep += 1

        return self.observation_space.sample(), 0, terminated, False, {}

    def reset(self, seed=None, options=None):
        self.timestep = 0
        return self.observation_space.sample(), {}


class DummyTupleDisceteBoxEnv(gym.Env):
    def __init__(self):
        self.action_space = spaces.Tuple(
            (
                spaces.Discrete(1),
                spaces.Discrete(5),
            )
        )
        self.observation_space = spaces.Tuple(
            (
                spaces.Box(low=-1, high=4, dtype=np.float32),
                spaces.Discrete(5),
            )
        )

    def step(self, action):
        terminated = self.timestep > 5
        self.timestep += 1

        return self.observation_space.sample(), 0, terminated, False, {}

    def reset(self, seed=None, options=None):
        self.timestep = 0
        return self.observation_space.sample(), {}


class DummyDictEnv(gym.Env):
    def __init__(self):
        self.action_space = spaces.Dict(
            {
                "component_1": spaces.Box(low=-1, high=1, dtype=np.float32),
                "component_2": spaces.Dict(
                    {
                        "subcomponent_1": spaces.Box(low=2, high=3, dtype=np.float32),
                        "subcomponent_2": spaces.Box(low=4, high=5, dtype=np.float32),
                    }
                ),
            }
        )
        self.observation_space = spaces.Dict(
            {
                "component_1": spaces.Box(low=-1, high=1, dtype=np.float32),
                "component_2": spaces.Dict(
                    {
                        "subcomponent_1": spaces.Box(low=2, high=3, dtype=np.float32),
                        "subcomponent_2": spaces.Box(low=4, high=5, dtype=np.float32),
                    }
                ),
            }
        )

    def step(self, action):
        terminated = self.timestep > 5
        self.timestep += 1

        return self.observation_space.sample(), 0, terminated, False, {}

    def reset(self, seed=None, options=None):
        self.timestep = 0
        return self.observation_space.sample(), {}


class DummyTupleEnv(gym.Env):
    def __init__(self):
        self.action_space = spaces.Tuple(
            (
                spaces.Box(low=2, high=3, dtype=np.float32),
                spaces.Box(low=4, high=5, dtype=np.float32),
            )
        )

        self.observation_space = spaces.Tuple(
            (
                spaces.Box(low=2, high=3, dtype=np.float32),
                spaces.Tuple(
                    (
                        spaces.Box(low=2, high=3, dtype=np.float32),
                        spaces.Box(low=4, high=5, dtype=np.float32),
                    )
                ),
            )
        )

    def step(self, action):
        terminated = self.timestep > 5
        self.timestep += 1

        return self.observation_space.sample(), 0, terminated, False, {}

    def reset(self, seed=None, options=None):
        self.timestep = 0
        return self.observation_space.sample(), {}


class DummyTextEnv(gym.Env):
    def __init__(self):
        self.action_space = spaces.Text(max_length=10, min_length=2, charset="01")
        self.observation_space = spaces.Text(max_length=20, charset=unicode_charset)

    def step(self, action):
        terminated = self.timestep > 5
        self.timestep += 1

        return self.observation_space.sample(), 0, terminated, False, {}

    def reset(self, seed=None, options=None):
        self.timestep = 0
        return "者示序袋費欠走立🐝🗓🈸🐿🍯🚆▶️🎧🎇💫", {}


class DummyComboEnv(gym.Env):
    def __init__(self):
        self.action_space = spaces.Tuple(
            (
                spaces.Box(low=2, high=3, dtype=np.float32),
                spaces.Box(low=4, high=5, dtype=np.float32),
            )
        )

        self.observation_space = spaces.Tuple(
            (
                spaces.Box(low=2, high=3, dtype=np.float32),
                spaces.Tuple(
                    (
                        spaces.Box(low=2, high=3, dtype=np.float32),
                        spaces.Dict(
                            {
                                "component_1": spaces.Box(
                                    low=-1, high=1, dtype=np.float32
                                ),
                                "component_2": spaces.Dict(
                                    {
                                        "subcomponent_1": spaces.Box(
                                            low=2, high=3, dtype=np.float32
                                        ),
                                        "subcomponent_2": spaces.Tuple(
                                            (
                                                spaces.Box(
                                                    low=4, high=5, dtype=np.float32
                                                ),
                                                spaces.Discrete(10),
                                            )
                                        ),
                                    }
                                ),
                            }
                        ),
                    )
                ),
            )
        )

    def step(self, action):
        terminated = self.timestep > 5
        self.timestep += 1

        return self.observation_space.sample(), 0, terminated, False, {}

    def reset(self, seed=0, options=None):
        self.timestep = 0
        return self.observation_space.sample(), {}


def register_dummy_envs():

    register(
        id="DummyBoxEnv-v0",
        entry_point="tests.common:DummyBoxEnv",
        max_episode_steps=5,
    )

    register(
        id="DummyMultiDimensionalBoxEnv-v0",
        entry_point="tests.common:DummyMultiDimensionalBoxEnv",
        max_episode_steps=5,
    )

    register(
        id="DummyTupleDisceteBoxEnv-v0",
        entry_point="tests.common:DummyTupleDisceteBoxEnv",
        max_episode_steps=5,
    )

    register(
        id="DummyDictEnv-v0",
        entry_point="tests.common:DummyDictEnv",
        max_episode_steps=5,
    )

    register(
        id="DummyTupleEnv-v0",
        entry_point="tests.common:DummyTupleEnv",
        max_episode_steps=5,
    )

    register(
        id="DummyTextEnv-v0",
        entry_point="tests.common:DummyTextEnv",
        max_episode_steps=5,
    )

    register(
        id="DummyComboEnv-v0",
        entry_point="tests.common:DummyComboEnv",
        max_episode_steps=5,
    )


test_spaces = [
    gym.spaces.Box(low=-1, high=4, shape=(2,), dtype=np.float32),
    gym.spaces.Box(low=-1, high=4, shape=(3,), dtype=np.float32),
    gym.spaces.Box(low=-1, high=4, shape=(2, 2, 2), dtype=np.float32),
    gym.spaces.Box(low=-1, high=4, shape=(3, 3, 3), dtype=np.float32),
    gym.spaces.Text(max_length=10, min_length=10),
    gym.spaces.Text(max_length=20, charset=unicode_charset),
    gym.spaces.Text(max_length=10, charset="01"),
    gym.spaces.Tuple(
        (
            gym.spaces.Discrete(1),
            gym.spaces.Discrete(5),
        )
    ),
    gym.spaces.Tuple(
        (
            gym.spaces.Box(low=-1, high=4, dtype=np.float32),
            gym.spaces.Discrete(5),
        )
    ),
    gym.spaces.Dict(
        {
            "component_1": gym.spaces.Box(low=-1, high=1, dtype=np.float32),
            "component_2": gym.spaces.Dict(
                {
                    "subcomponent_1": gym.spaces.Box(low=2, high=3, dtype=np.float32),
                    "subcomponent_2": gym.spaces.Box(low=4, high=5, dtype=np.float32),
                }
            ),
        }
    ),
    gym.spaces.Tuple(
        (
            gym.spaces.Box(low=2, high=3, dtype=np.float32),
            gym.spaces.Box(low=4, high=5, dtype=np.float32),
        )
    ),
    gym.spaces.Tuple(
        (
            gym.spaces.Box(low=2, high=3, dtype=np.float32),
            gym.spaces.Tuple(
                (
                    gym.spaces.Box(low=2, high=3, dtype=np.float32),
                    gym.spaces.Box(low=4, high=5, dtype=np.float32),
                )
            ),
        )
    ),
    gym.spaces.Tuple(
        (
            gym.spaces.Box(low=2, high=3, dtype=np.float32),
            gym.spaces.Tuple(
                (
                    gym.spaces.Box(low=2, high=3, dtype=np.float32),
                    gym.spaces.Dict(
                        {
                            "component_1": gym.spaces.Box(
                                low=-1, high=1, dtype=np.float32
                            ),
                            "component_2": gym.spaces.Dict(
                                {
                                    "subcomponent_1": gym.spaces.Box(
                                        low=2, high=3, dtype=np.float32
                                    ),
                                    "subcomponent_2": gym.spaces.Tuple(
                                        (
                                            gym.spaces.Box(
                                                low=4, high=5, dtype=np.float32
                                            ),
                                            gym.spaces.Discrete(10),
                                        )
                                    ),
                                }
                            ),
                            "component_3": gym.spaces.Text(100, min_length=20),
                        }
                    ),
                )
            ),
        )
    ),
]
unsupported_test_spaces = [
    gym.spaces.Graph(
        gym.spaces.Box(low=-1, high=4, shape=(3,), dtype=np.float32), None
    ),
    gym.spaces.Tuple(
        (
            gym.spaces.Box(low=2, high=3, dtype=np.float32),
            gym.spaces.Tuple(
                (
                    gym.spaces.Box(low=2, high=3, dtype=np.float32),
                    gym.spaces.Dict(
                        {
                            "component_1": gym.spaces.Box(
                                low=-1, high=1, dtype=np.float32
                            ),
                            "component_2": gym.spaces.Dict(
                                {
                                    "subcomponent_1": gym.spaces.Box(
                                        low=2, high=3, dtype=np.float32
                                    ),
                                    "subcomponent_2": gym.spaces.Tuple(
                                        (
                                            gym.spaces.Box(
                                                low=4, high=5, dtype=np.float32
                                            ),
                                            gym.spaces.Graph(
                                                gym.spaces.Box(-1, 1), None
                                            ),
                                        )
                                    ),
                                }
                            ),
                        }
                    ),
                )
            ),
        )
    ),
]


def check_env_recovery_with_subset_spaces(
    gymnasium_environment: gym.Env,
    dataset: MinariDataset,
    action_space_subset: gym.spaces.Space,
    observation_space_subset: gym.spaces.Space,
):
    """Test that the recovered environment from MinariDataset is the same as the one used to generate the dataset.

    Args:
        gymnasium_environment (gym.Env): original Gymnasium environment
        dataset (MinariDataset): Minari dataset created with gymnasium_environment
        action_space_subset (gym.spaces.Space): desired subset action space
        observation_space_subset (gym.spaces.Space): desired subset observation space

    """
    recovered_env = dataset.recover_environment()

    # Check that environment spec is the same
    assert (
        recovered_env.spec == gymnasium_environment.spec
    ), f"recovered_env spec: {recovered_env.spec}\noriginal spec: {gymnasium_environment.spec}"

    # Check that action/observation spaces are the same
    assert data_equivalence(
        recovered_env.observation_space, gymnasium_environment.observation_space
    )
    assert data_equivalence(dataset.spec.observation_space, observation_space_subset)
    assert data_equivalence(
        recovered_env.action_space, gymnasium_environment.action_space
    )
    assert data_equivalence(dataset.spec.action_space, action_space_subset)


def check_env_recovery(gymnasium_environment: gym.Env, dataset: MinariDataset):
    """Test that the recovered environment from MinariDataset is the same as the one used to generate the dataset.

    Args:
        gymnasium_environment (gym.Env): original Gymnasium environment
        dataset (MinariDataset): Minari dataset created with gymnasium_environment
    """
    recovered_env = dataset.recover_environment()

    # Check that environment spec is the same
    assert (
        recovered_env.spec == gymnasium_environment.spec
    ), f"recovered_env spec: {recovered_env.spec}\noriginal spec: {gymnasium_environment.spec}"

    # Check that action/observation spaces are the same
    assert data_equivalence(
        recovered_env.observation_space, gymnasium_environment.observation_space
    )
    assert data_equivalence(
        dataset.spec.observation_space, gymnasium_environment.observation_space
    )
    assert data_equivalence(
        recovered_env.action_space, gymnasium_environment.action_space
    )
    assert data_equivalence(
        dataset.spec.action_space, gymnasium_environment.action_space
    )


def check_data_integrity(data: MinariStorage, episode_indices: Iterable[int]):
    """Checks to see if a MinariStorage episode has consistent data and has episodes at the expected indices.

    Args:
        data (MinariStorage): a MinariStorage instance
        episode_indices (Iterable[int]): the list of episode indices expected
    """
    episodes = data.get_episodes(episode_indices)
    print([episode["id"] for episode in episodes])
    # verify we have the right number of episodes, available at the right indices
    assert data.total_episodes == len(episodes)
    # verify the actions and observations are in the appropriate action space and observation space, and that the episode lengths are correct
    for episode in episodes:
        _check_space_elem(
            episode["observations"],
            data.observation_space,
            episode["total_timesteps"] + 1,
        )
        _check_space_elem(
            episode["actions"], data.action_space, episode["total_timesteps"]
        )

        for i in range(episode["total_timesteps"] + 1):
            obs = _reconstuct_obs_or_action_at_index_recursive(
                episode["observations"], i
            )
            assert data.observation_space.contains(obs)
        for i in range(episode["total_timesteps"]):
            action = _reconstuct_obs_or_action_at_index_recursive(episode["actions"], i)
            assert data.action_space.contains(action)

        assert episode["total_timesteps"] == len(episode["rewards"])
        assert episode["total_timesteps"] == len(episode["terminations"])
        assert episode["total_timesteps"] == len(episode["truncations"])


def _reconstuct_obs_or_action_at_index_recursive(
    data: Union[dict, tuple, np.ndarray], index: int
) -> Union[np.ndarray, dict, tuple]:
    if isinstance(data, dict):
        return {
            key: _reconstuct_obs_or_action_at_index_recursive(data[key], index)
            for key in data.keys()
        }
    elif isinstance(data, tuple):
        return tuple(
            [
                _reconstuct_obs_or_action_at_index_recursive(entry, index)
                for entry in data
            ]
        )
    else:
        assert isinstance(
            data, (np.ndarray, List)
        ), "error, invalid observation or action structure"
        return data[index]


def _check_space_elem(data: Any, space: spaces.Space, n_elements: int):
    if isinstance(space, spaces.Tuple):
        assert isinstance(data, tuple)
        assert len(data) == len(space.spaces)
        for data_elem, sub_space in zip(data, space.spaces):
            _check_space_elem(data_elem, sub_space, n_elements)
    elif isinstance(space, spaces.Dict):
        assert isinstance(data, dict)
        assert data.keys() == space.keys()
        for key in data.keys():
            _check_space_elem(data[key], space[key], n_elements)
    else:
        assert len(data) == n_elements


def check_load_and_delete_dataset(dataset_id: str):
    """Test loading and deletion of local Minari datasets.

    Args:
        dataset_id (str): name of Minari dataset to test
    """
    # check dataset name is present in local database
    local_datasets = minari.list_local_datasets()
    assert dataset_id in local_datasets

    # load dataset
    loaded_dataset = minari.load_dataset(dataset_id)
    assert isinstance(loaded_dataset, MinariDataset)
    assert dataset_id == loaded_dataset.spec.dataset_id

    # delete dataset and check that it's no longer present in local database
    minari.delete_dataset(dataset_id)
    local_datasets = minari.list_local_datasets()
    assert dataset_id not in local_datasets


def create_dummy_dataset_with_collecter_env_helper(
    dataset_id: str, env: DataCollectorV0, num_episodes: int = 10
):
    local_datasets = minari.list_local_datasets()
    if dataset_id in local_datasets:
        minari.delete_dataset(dataset_id)

    # Step the environment, DataCollectorV0 wrapper will do the data collection job
    env.reset(seed=42)

    for episode in range(num_episodes):
        terminated = False
        truncated = False
        while not terminated and not truncated:
            action = env.action_space.sample()  # User-defined policy function
            _, _, terminated, truncated, _ = env.step(action)
            if terminated or truncated:
                assert not env._buffer[-1]
            else:
                assert env._buffer[-1]

        env.reset()

    # Create Minari dataset and store locally
    return minari.create_dataset_from_collector_env(
        dataset_id=dataset_id,
        collector_env=env,
        algorithm_name="random_policy",
        code_permalink="https://github.com/Farama-Foundation/Minari/blob/f095bfe07f8dc6642082599e07779ec1dd9b2667/tutorials/LocalStorage/local_storage.py",
        author="WillDudley",
        author_email="wdudley@farama.org",
    )
    env.close()


def check_episode_data_integrity(
    episode_data_list: List[EpisodeData],
    observation_space: gym.spaces.Space,
    action_space: gym.spaces.Space,
):
    """Checks to see if a list of EpisodeData insteances has consistent data and that the observations and actions are in the appropriate spaces.

    Args:
        episode_data_list (List[EpisodeData]): A list of EpisodeData instances representing episodes.
        observation_space(gym.spaces.Space): The environment's observation space.
        action_space(gym.spaces.Space): The environment's action space.

    """
    # verify the actions and observations are in the appropriate action space and observation space, and that the episode lengths are correct
    for episode in episode_data_list:
        _check_space_elem(
            episode.observations,
            observation_space,
            episode.total_timesteps + 1,
        )
        _check_space_elem(episode.actions, action_space, episode.total_timesteps)

        for i in range(episode.total_timesteps + 1):
            obs = _reconstuct_obs_or_action_at_index_recursive(episode.observations, i)
            assert observation_space.contains(obs)
        for i in range(episode.total_timesteps):
            action = _reconstuct_obs_or_action_at_index_recursive(episode.actions, i)
            assert action_space.contains(action)

        assert episode.total_timesteps == len(episode.rewards)
        assert episode.total_timesteps == len(episode.terminations)
        assert episode.total_timesteps == len(episode.truncations)<|MERGE_RESOLUTION|>--- conflicted
+++ resolved
@@ -1,8 +1,5 @@
-<<<<<<< HEAD
-=======
 import sys
 import unicodedata
->>>>>>> c4f8d952
 from typing import Any, Iterable, List, Union
 
 import gymnasium as gym
